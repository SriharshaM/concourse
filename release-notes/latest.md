--- conflicted
+++ resolved
@@ -1,15 +1,3 @@
-### <sub><sup><a name="4950" href="#4950">:link:</a></sup></sub> feature, breaking
-
-* "Have you tried logging out and logging back in?"
-            - Probably every concourse operator at some point
-
-  In the old login flow, concourse used to take all your upstream third party info (think github username, teams, etc) figure out what teams you're on, and encode those into your auth token. The problem with this approach is that every time you change your team config, you need to log out and log back in. So now concourse doesn't do this anymore. Instead we use a token directly from dex, the out-of-the-box identity provider that ships with concourse.
-
-  This new flow does introduce a few additional database calls on each request, but we've added some mitigations (caching and batching) to help reduce the impact. If you're interested in the details you can check out [the original issue](https://github.com/concourse/concourse/issues/2936) or the follow up with some of the [optimizations](https://github.com/concourse/concourse/pull/5257).
-
-  NOTE: And yes, you will need to log out and log back in after upgrading.
-
-<<<<<<< HEAD
 #### <sub><sup><a name="5429" href="#5429">:link:</a></sup></sub> feature
 
 * Operators can now limit the number of concurrent API requests that your web node will serve by passing a flag like `--concurrent-request-limit action:limit` where `action` is the API action name as they appear in the [action matrix in our docs](https://concourse-ci.org/user-roles.html#action-matrix).
@@ -26,118 +14,4 @@
 
 #### <sub><sup><a name="strict-env-vars" href="#strict-env-vars">:link:</a></sup></sub> breaking
 
-* It has long been possible to configure concourse either by passing flags to the binary, or by passing their equivalent `CONCOURSE_*` environment variables. Until now we had noticed that when an environment variable is passed, the flags library we use would treat it as a "default" value -- this is a [bug](https://github.com/jessevdk/go-flags/issues/329). We issued a PR to that library adding stricter validation for flags passed via environment variables. What this means is that operators may have been passing invalid configuration via environment variables and concourse wasn't complaining -- after this upgrade, that invalid configuration will cause the binary to fail. Hopefully it's a good prompt to fix up your manifests! #5429
-=======
-#### <sub><sup><a name="5371" href="#5371">:link:</a></sup></sub> fix, breaking
-
-* Remove `Query` argument from `fly curl` command. 
-
-  When passing curl options as `fly curl <url_path> -- <curl_options>`, the first curl option is parsed as query argument incorrectly, which then causes unexpected curl behaviour. #5366
-
-  With fix in #5371, `<curl_options>` functions as documented and the way to add query params to `fly curl` is more intuitive as following:
-
-  ```
-  fly curl <url_path?query_params> -- <curl_options>
-  ```
-
-### <sub><sup><a name="5506" href="#5506">:link:</a></sup></sub> fix, breaking
-
-* When looking up credentials, we now prefer pipeline scoped credential managers over global ones. #5506
-
-#### <sub><sup><a name="5398" href="#5398">:link:</a></sup></sub> fix, breaking
-
-* In a previous release, we made the switch to using `zstd` for compressing artifacts before they get streamed all over the place. This has proved to be unreliable for all our use cases so we switched the default back to `gzip`. We did make this configurable though so you can continue to use `zstd` if you so choose. #5398
-
-#### <sub><sup><a name="5397" href="#5397">:link:</a></sup></sub> feature, breaking
-
-* @pnsantos updated the Material Design icon library version to `5.0.45`. #5397
-
-  **note:** some icons changed names (e.g. `mdi-github-circle` was changed to `mdi-github`) so after this update you might have to update some `icon:` references.
-
-### <sub><sup><a name="5432" href="#5432">:link:</a></sup></sub> fix, breaking
-
-* @tjhiggins updated the flag for configuring the interval at which concourse runs its internal components. `CONCOURSE_RUNNER_INTERVAL` -> `CONCOURSE_COMPONENT_RUNNER_INTERVAL`. #5432
-
-#### <sub><sup><a name="5368" href="#5368">:link:</a></sup></sub> feature
-
-* Implemented the core functionality for archiving pipelines [RFC #33].  #5368
-
-  **note**: archived pipelines are neither visible in the web UI (#5370) nor in `fly pipelines`.
-
-  **note:** archiving a pipeline will nullify the pipeline configuration. If for some reason you downgrade the version of Concourse, unpausing a pipeline that was previously archived will result in a broken pipeline. To fix that, set the pipeline again.
-
-[RFC #33]: https://github.com/concourse/rfcs/pull/33
-
-#### <sub><sup><a name="5459" href="#5459">:link:</a></sup></sub> feature
-
-* Since switching to using [dex](https://github.com/dexidp/dex) tokens, we started using the client credentials grant type to fetch tokens for the TSA. This seemed like a good opportunity to start `bcrypt`ing client secrets in the db. #5459
-
-### <sub><sup><a name="5519" href="#5519">:link:</a></sup></sub> fix
-
-* Thanks to some [outstanding debugging](https://github.com/concourse/concourse/issues/5385) from @agurney, we've fixed a deadlock in the notifications bus which caused the build page not to load under certain conditions. #5519
-
-### <sub><sup><a name="5091" href="#5091">:link:</a></sup></sub> feature
-
-* @evanchaoli added a global configuration to override the check interval for any resources that have been configured with a webhook token. #5091
->>>>>>> ec18d189
-
-#### <sub><sup><a name="5305" href="#5305">:link:</a></sup></sub> feature
-
-* We've updated the way that hijacked containers get garbage collected
-
-  We are no longer relying on garden to clean up hijacked containers. Instead, we have implemented this functionality in concourse itself. This makes it much more portable to different container backends.
-
-##### <sub><sup><a name="5431" href="#5431">:link:</a></sup></sub> feature
-
-* We've updated the way that containers associated with failed runs get garbage collected
-
-  Containers associated with failed runs used to sit around until a new run is executed.  They now have a max lifetime (default - 120 hours), configurable via 'failed-grace-period' flag.
-
-#### <sub><sup><a name="5375" href="#5375">:link:</a></sup></sub> fix
-
-* Fix rendering pipeline previews on the dashboard on Safari. #5375
-
-#### <sub><sup><a name="5377" href="#5377">:link:</a></sup></sub> fix
-
-* Fix pipeline tooltips being hidden behind other cards. #5377
-
-#### <sub><sup><a name="5384" href="#5384">:link:</a></sup></sub> fix
-
-* Fix log highlighting on the one-off-build page. Previously, highlighting any log lines would cause the page to reload. #5384
-
-#### <sub><sup><a name="5392" href="#5392">:link:</a></sup></sub> fix
-
-* Fix regression which inhibited scrolling through the build history list. #5392
-
-#### <sub><sup><a name="5410" href="#5410">:link:</a></sup></sub> feature
-
-* We've moved the "pin comment" field in the Resource view to the top of the page (next to the currently pinned version). The comment can be edited inline.
-
-#### <sub><sup><a name="5458" href="#5458">:link:</a></sup></sub> feature
-
-* Add loading indicator on dashboard while awaiting initial API/cache response. #5458
-
-#### <sub><sup><a name="5496" href="#5496">:link:</a></sup></sub> fix
-
-* Allow the dashboard to recover from the "show turbulence" view if any API call fails once, but starts working afterward. This will prevent users from needing to refresh the page after closing their laptop or in the presence of network flakiness. #5496
-
-#### <sub><sup><a name="5479" href="#5479">:link:</a></sup></sub> feature
-
-* Updated a migration that adds a column to the pipelines table. The syntax initially used is not supported by Postgres 9.5 which is still supported. Removed the unsupported syntax so users using Postgres 9.5 can run the migration. Our CI pipeline has also been updated to ensure we run our tests on Postgres 9.5. #5479
-
-#### <sub><sup><a name="5452" href="#5452">:link:</a></sup></sub> fix
-
-* We fixed a bug where if you create a new build and then trigger a rerun build, both the builds will be stuck in pending state. #5452
-
-#### <sub><sup><a name="5486" href="#5486">:link:</a></sup></sub> feature
-
-* We added a new flag (`CONCOURSE_CONTAINER_NETWORK_POOL`) to let you configure the network range used for allocating IPs for the containers created by Concourse. This is primarily intended to support the experimental [containerd](https://containerd.io) worker backend. Despite the introduction of this new flag, `CONCOURSE_GARDEN_NETWORK_POOL` is still functional for the (stable and default) Garden worker backend. #5486
-
-
-#### <sub><sup><a name="5465" href="#5465">:link:</a></sup></sub> feature
-
-* We added support for the configuration of the set of DNS resolvers to be made visibile (through `/etc/resolv.conf`) to containers that Concourse creates when leveraging the experimental [containerd](https://containerd.io) worker backend. #5465
-
-#### <sub><sup><a name="5445" href="#5445">:link:</a></sup></sub> feature
-
-* Added support to the experimental [containerd](https://containerd.io) worker backend to leverage the worker's DNS proxy to allow name resolution even in cases where the worker's set of nameservers are not reachable from the container's network namespace (for instance, when deploying Concourse workers in Docker, where the worker namerserver points to 127.0.0.11, an address that an inner container wouldn't be able to reach without the worker proxy). #5445+* It has long been possible to configure concourse either by passing flags to the binary, or by passing their equivalent `CONCOURSE_*` environment variables. Until now we had noticed that when an environment variable is passed, the flags library we use would treat it as a "default" value -- this is a [bug](https://github.com/jessevdk/go-flags/issues/329). We issued a PR to that library adding stricter validation for flags passed via environment variables. What this means is that operators may have been passing invalid configuration via environment variables and concourse wasn't complaining -- after this upgrade, that invalid configuration will cause the binary to fail. Hopefully it's a good prompt to fix up your manifests! #5429