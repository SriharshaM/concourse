--- conflicted
+++ resolved
@@ -41,10 +41,8 @@
 
 #### <sub><sup><a name="4606" href="#4606">:link:</a></sup></sub> feature
 
-<<<<<<< HEAD
+* @wagdav updated worker heartbeat log level from `debug` to `info` to reduce extraneous log output for operators #4606
+
 #### <sub><sup><a name="4625" href="#4625">:link:</a></sup></sub> fix
 
-* Fixed a [bug](https://github.com/concourse/concourse/issues/4313) where your dashboard search string would end up with `+`s instead of spaces when logging in. #4265
-=======
-* @wagdav updated worker heartbeat log level from `debug` to `info` to reduce extraneous log output for operators #4606
->>>>>>> ba13ac0e
+* Fixed a [bug](https://github.com/concourse/concourse/issues/4313) where your dashboard search string would end up with `+`s instead of spaces when logging in. #4265