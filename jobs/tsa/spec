--- conflicted
+++ resolved
@@ -32,17 +32,10 @@
   tsa.forward_host:
     description: "address to advertise forwarded worker connections to. if not specified, determined dynamically."
 
-<<<<<<< HEAD
-=======
   tsa.listen_port:
     description: "port to listen on for tsa ssh server"
     default: 2222
 
-  tsa.atc.address:
-    description: "atc server connection address"
-    default: atc.service.dc1.consul:8080
-
->>>>>>> 9af075b5
   tsa.yeller.api_key:
     description: "api key from yeller to output errors from concourse to yeller"
     default: ""
