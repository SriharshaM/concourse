package provider_test

import (
	"github.com/concourse/atc"
	"github.com/concourse/atc/auth"
	"github.com/concourse/atc/auth/github"
<<<<<<< HEAD
	"github.com/concourse/atc/auth/provider"
	"github.com/concourse/atc/auth/uaa"
=======
	. "github.com/concourse/atc/auth/provider"
	"github.com/concourse/atc/auth/provider/providerfakes"
>>>>>>> 9a6a4ad5
	"github.com/concourse/atc/db"

	dbfakes "github.com/concourse/atc/db/fakes"

	. "github.com/onsi/ginkgo"
	. "github.com/onsi/gomega"
)

var _ = Describe("OAuthFactory", func() {
<<<<<<< HEAD
	var fakeTeamDB *dbfakes.FakeTeamDB
	var oauthFactory provider.OAuthFactory

	BeforeEach(func() {
		fakeTeamDB = new(dbfakes.FakeTeamDB)
		fakeTeamDBFactory := new(dbfakes.FakeTeamDBFactory)
		fakeTeamDBFactory.GetTeamDBReturns(fakeTeamDB)
		oauthFactory = provider.NewOAuthFactory(
			fakeTeamDBFactory,
=======
	var fakeFactoryDB *providerfakes.FakeFactoryDB
	var oauthFactory OAuthFactory

	BeforeEach(func() {
		fakeFactoryDB = new(providerfakes.FakeFactoryDB)
		oauthFactory = NewOAuthFactory(
			fakeFactoryDB,
>>>>>>> 9a6a4ad5
			"http://foo.bar",
			auth.OAuthRoutes,
			auth.OAuthCallback,
		)
	})

	Describe("Get Providers", func() {
		Context("when GitHub provider is setup", func() {
			BeforeEach(func() {
				savedTeam := db.SavedTeam{
					Team: db.Team{
						Name: atc.DefaultTeamName,
						GitHubAuth: &db.GitHubAuth{
							ClientID:     "user1",
							ClientSecret: "password1",
							Users:        []string{"thecandyman"},
						},
					},
				}
				fakeTeamDB.GetTeamReturns(savedTeam, true, nil)
			})

			It("returns back GitHub's auth provider", func() {
				providers, err := oauthFactory.GetProviders(atc.DefaultTeamName)
				Expect(err).NotTo(HaveOccurred())
				Expect(providers).To(HaveLen(1))
				Expect(providers[github.ProviderName]).NotTo(BeNil())
			})
		})

		Context("when CF provider is setup", func() {
			BeforeEach(func() {
				savedTeam := db.SavedTeam{
					Team: db.Team{
						Name: atc.DefaultTeamName,
						UAAAuth: &db.UAAAuth{
							ClientID:     "user1",
							ClientSecret: "password1",
							CFSpaces:     []string{"myspace"},
						},
					},
				}
				fakeTeamDB.GetTeamReturns(savedTeam, true, nil)
			})

			It("returns back CF's auth provider", func() {
				providers, err := oauthFactory.GetProviders(atc.DefaultTeamName)
				Expect(err).NotTo(HaveOccurred())
				Expect(providers).To(HaveLen(1))
				Expect(providers[uaa.ProviderName]).NotTo(BeNil())
			})
		})

		Context("when no provider is setup", func() {
			BeforeEach(func() {
				savedTeam := db.SavedTeam{
					Team: db.Team{
						Name: atc.DefaultTeamName,
					},
				}
				fakeTeamDB.GetTeamReturns(savedTeam, true, nil)
			})

			It("returns an empty map", func() {
				providers, err := oauthFactory.GetProviders(atc.DefaultTeamName)
				Expect(err).NotTo(HaveOccurred())
				Expect(providers).To(BeEmpty())
			})
		})

		Context("when team does not exist", func() {
			BeforeEach(func() {
				fakeTeamDB.GetTeamReturns(db.SavedTeam{}, false, nil)
			})

			It("returns an error", func() {
				_, err := oauthFactory.GetProviders(atc.DefaultTeamName)
				Expect(err).To(HaveOccurred())
				Expect(err.Error()).To(ContainSubstring("team not found"))
			})
		})
	})
})<|MERGE_RESOLUTION|>--- conflicted
+++ resolved
@@ -4,23 +4,18 @@
 	"github.com/concourse/atc"
 	"github.com/concourse/atc/auth"
 	"github.com/concourse/atc/auth/github"
-<<<<<<< HEAD
 	"github.com/concourse/atc/auth/provider"
+	. "github.com/concourse/atc/auth/provider"
 	"github.com/concourse/atc/auth/uaa"
-=======
-	. "github.com/concourse/atc/auth/provider"
-	"github.com/concourse/atc/auth/provider/providerfakes"
->>>>>>> 9a6a4ad5
 	"github.com/concourse/atc/db"
 
-	dbfakes "github.com/concourse/atc/db/fakes"
+	"github.com/concourse/atc/db/dbfakes"
 
 	. "github.com/onsi/ginkgo"
 	. "github.com/onsi/gomega"
 )
 
 var _ = Describe("OAuthFactory", func() {
-<<<<<<< HEAD
 	var fakeTeamDB *dbfakes.FakeTeamDB
 	var oauthFactory provider.OAuthFactory
 
@@ -30,15 +25,6 @@
 		fakeTeamDBFactory.GetTeamDBReturns(fakeTeamDB)
 		oauthFactory = provider.NewOAuthFactory(
 			fakeTeamDBFactory,
-=======
-	var fakeFactoryDB *providerfakes.FakeFactoryDB
-	var oauthFactory OAuthFactory
-
-	BeforeEach(func() {
-		fakeFactoryDB = new(providerfakes.FakeFactoryDB)
-		oauthFactory = NewOAuthFactory(
-			fakeFactoryDB,
->>>>>>> 9a6a4ad5
 			"http://foo.bar",
 			auth.OAuthRoutes,
 			auth.OAuthCallback,
