package transport_test

import (
	"bufio"
	"encoding/json"
	"errors"
	"fmt"
	"io"
	"io/ioutil"
	"net"
	"net/http"
	"net/url"
	"strings"
	"time"

	"code.cloudfoundry.org/garden"
	gconn "code.cloudfoundry.org/garden/client/connection"
	"github.com/concourse/atc/dbng/dbngfakes"
	"github.com/concourse/atc/worker/transport"
	"github.com/concourse/atc/worker/transport/transportfakes"
	. "github.com/onsi/ginkgo"
	. "github.com/onsi/gomega"
	"github.com/tedsuo/rata"

	"github.com/concourse/atc/dbng"
	"github.com/concourse/retryhttp/retryhttpfakes"
)

var _ = Describe("hijackStreamer", func() {
	var (
		savedWorker          *dbngfakes.FakeWorker
		savedWorkerAddress   string
		fakeDB               *transportfakes.FakeTransportDB
		fakeRoundTripper     *transportfakes.FakeRoundTripper
		fakeHijackableClient *retryhttpfakes.FakeHijackableClient
		hijackStreamer       gconn.HijackStreamer
		fakeRequestGenerator *transportfakes.FakeRequestGenerator
		handler              string
		params               rata.Params
		query                url.Values
		contentType          string
	)
	BeforeEach(func() {
		savedWorkerAddress = "some-garden-addr"

		savedWorker = new(dbngfakes.FakeWorker)

		savedWorker.GardenAddrReturns(&savedWorkerAddress)
		savedWorker.ExpiresAtReturns(time.Now().Add(123 * time.Minute))
		savedWorker.StateReturns(dbng.WorkerStateRunning)

		fakeDB = new(transportfakes.FakeTransportDB)
		fakeDB.GetWorkerReturns(savedWorker, true, nil)

		fakeRequestGenerator = new(transportfakes.FakeRequestGenerator)

		fakeRoundTripper = new(transportfakes.FakeRoundTripper)
		fakeHijackableClient = new(retryhttpfakes.FakeHijackableClient)

		hijackStreamer = &transport.WorkerHijackStreamer{
			HttpClient:       &http.Client{Transport: fakeRoundTripper},
			HijackableClient: fakeHijackableClient,
			Req:              fakeRequestGenerator,
		}

		handler = "Ping"
		params = map[string]string{"param1": "value1"}
		contentType = "application/json"
		query = map[string][]string{"key": []string{"some", "values"}}

		request, err := http.NewRequest("POST", "http://example.url", strings.NewReader("some-request-body"))
		Expect(err).NotTo(HaveOccurred())
		fakeRequestGenerator.CreateRequestReturns(request, nil)
	})

	Describe("hijackStreamer #Stream", func() {
		var (
			body             io.Reader
			actualReadCloser io.ReadCloser
			streamErr        error
			httpResp         http.Response
			expectedString   string
		)

		BeforeEach(func() {
			expectedString = "some-example-string"
			body = strings.NewReader(expectedString)

			fakeRoundTripper.RoundTripReturns(&httpResp, nil)
		})

		JustBeforeEach(func() {
			actualReadCloser, streamErr = hijackStreamer.Stream(handler, body, params, query, contentType)
		})

		Context("when httpResponse is success", func() {
			BeforeEach(func() {
				httpResp = http.Response{StatusCode: http.StatusOK, Body: ioutil.NopCloser(body)}
			})

			It("returns response body", func() {
				actualBodyBytes, err := ioutil.ReadAll(actualReadCloser)
				Expect(err).ToNot(HaveOccurred())
				Expect(expectedString).To(Equal(string(actualBodyBytes)))
			})
		})

		Context("when httpResponse is not success", func() {
			var fakeBody *transportfakes.FakeReadCloser

			BeforeEach(func() {
				fakeBody = new(transportfakes.FakeReadCloser)
				httpResp = http.Response{StatusCode: http.StatusTeapot, Body: fakeBody}

				bodyBuf, _ := json.Marshal(garden.Error{Err: errors.New("some-error")})
				realBody := strings.NewReader(string(bodyBuf))
				fakeBody.ReadStub = func(buf []byte) (int, error) {
					Expect(fakeBody.CloseCallCount()).To(BeZero())
					return realBody.Read(buf)
				}
			})

			It("closes httpResp.Body and returns error", func() {
				Expect(actualReadCloser).To(BeNil())
				Expect(streamErr).To(HaveOccurred())
				Expect(fakeBody.CloseCallCount()).To(Equal(1))
				Expect(streamErr).To(MatchError("some-error"))
			})
		})

		Context("when httpResponse is not success with bad response", func() {
			var fakeBody *transportfakes.FakeReadCloser

			BeforeEach(func() {
				fakeBody = new(transportfakes.FakeReadCloser)
				httpResp = http.Response{StatusCode: http.StatusTeapot, Body: fakeBody}

				realBody := strings.NewReader("some-error")
				fakeBody.ReadStub = func(buf []byte) (int, error) {
					Expect(fakeBody.CloseCallCount()).To(BeZero())
					return realBody.Read(buf)
				}
			})

			It("closes httpResp.Body and returns bad response", func() {
				Expect(actualReadCloser).To(BeNil())
				Expect(streamErr).To(HaveOccurred())
				Expect(fakeBody.CloseCallCount()).To(Equal(1))
				Expect(streamErr).To(MatchError(fmt.Errorf("bad response: %s", errors.New("invalid character 's' looking for beginning of value"))))
			})
		})

		Context("when httpResponse fails", func() {
			BeforeEach(func() {
				httpResp = http.Response{StatusCode: http.StatusTeapot, Body: ioutil.NopCloser(body)}
			})

			It("returns error", func() {
				Expect(actualReadCloser).To(BeNil())
				Expect(streamErr).To(HaveOccurred())
			})

			It("creates request with the right arguments", func() {
				Expect(fakeRequestGenerator.CreateRequestCallCount()).To(Equal(1))
				actualHandler, actualParams, actualBody := fakeRequestGenerator.CreateRequestArgsForCall(0)
				Expect(actualHandler).To(Equal(handler))
				Expect(actualParams).To(Equal(params))
				Expect(actualBody).To(Equal(body))
			})

			It("httpClient makes the right request", func() {
				Expect(fakeRoundTripper.RoundTripCallCount()).To(Equal(1))
				actualRequest := fakeRoundTripper.RoundTripArgsForCall(0)
<<<<<<< HEAD
				Expect(actualRequest.Method).To(Equal("POST"))
				Expect(actualRequest.Header["Content-Type"]).To(Equal([]string{"application/json"}))
				Expect(actualRequest.URL.RawQuery).To(Equal("key=some&key=values"))
				Expect(actualRequest.URL.Host).To(Equal("example.url"))
				Expect(ioutil.ReadAll(actualRequest.Body)).To(Equal([]byte("some-request-body")))
=======
				Expect(actualRequest.Method).To(Equal(expectedRequest.Method))
				Expect(actualRequest.URL).To(Equal(expectedRequest.URL))
				Expect(actualRequest.Header).To(Equal(expectedRequest.Header))

				s, err := ioutil.ReadAll(actualRequest.Body)
				Expect(err).NotTo(HaveOccurred())
				Expect(string(s)).To(Equal("some-request-body"))
>>>>>>> 6417a281
			})
		})
	})

	Describe("hijackStreamer #Hijack", func() {
		var (
			body                   io.Reader
			hijackError            error
			httpResp               http.Response
			expectedString         string
			actualHijackedConn     net.Conn
			actualResponseReader   *bufio.Reader
			fakeHijackCloser       *retryhttpfakes.FakeHijackCloser
			expectedResponseReader *bufio.Reader
			fakeHijackedConn       *retryhttpfakes.FakeConn
		)

		BeforeEach(func() {
			expectedResponseReader = new(bufio.Reader)
			fakeHijackedConn = new(retryhttpfakes.FakeConn)

			expectedString = "some-example-string"
			body = strings.NewReader(expectedString)
			fakeHijackCloser = new(retryhttpfakes.FakeHijackCloser)
		})

		JustBeforeEach(func() {
			actualHijackedConn, actualResponseReader, hijackError = hijackStreamer.Hijack(handler, body, params, query, contentType)
		})

		Context("when request is successful", func() {
			BeforeEach(func() {
				fakeHijackableClient.DoReturns(&httpResp, fakeHijackCloser, nil)
				httpResp = http.Response{StatusCode: http.StatusOK}
				fakeHijackCloser.HijackReturns(fakeHijackedConn, expectedResponseReader)
			})

			It("returns success response and hijackCloser", func() {
				Expect(hijackError).ToNot(HaveOccurred())
				Expect(fakeHijackCloser.HijackCallCount()).To(Equal(1))
				Expect(actualHijackedConn).To(Equal(fakeHijackedConn))
				Expect(actualResponseReader).To(Equal(expectedResponseReader))
			})
		})

		Context("when httpResponse is not success", func() {
			var fakeBody *transportfakes.FakeReadCloser

			BeforeEach(func() {
				fakeHijackableClient.DoReturns(&httpResp, fakeHijackCloser, nil)
				fakeBody = new(transportfakes.FakeReadCloser)
				httpResp = http.Response{StatusCode: http.StatusTeapot, Body: fakeBody}

				realBody := strings.NewReader("some-error")
				fakeBody.ReadStub = func(buf []byte) (int, error) {
					Expect(fakeBody.CloseCallCount()).To(BeZero())
					return realBody.Read(buf)
				}
			})

			It("closes httpResp.Body, hijackCloser and returns error", func() {
				Expect(fakeHijackCloser).NotTo(BeNil())
				Expect(hijackError).To(HaveOccurred())
				Expect(fakeBody.CloseCallCount()).To(Equal(1))
				Expect(hijackError).To(MatchError(fmt.Errorf("Backend error: Exit status: %d, message: %s", httpResp.StatusCode, "some-error")))
				Expect(fakeHijackCloser.CloseCallCount()).To(Equal(1))
			})
		})

		Context("when httpResponse is not success with bad response", func() {
			var fakeBody *transportfakes.FakeReadCloser

			BeforeEach(func() {
				fakeHijackableClient.DoReturns(&httpResp, fakeHijackCloser, nil)
				fakeBody = new(transportfakes.FakeReadCloser)
				httpResp = http.Response{StatusCode: http.StatusTeapot, Body: fakeBody}

				fakeBody.ReadStub = func(buf []byte) (int, error) {
					Expect(fakeBody.CloseCallCount()).To(BeZero())
					return 0, errors.New("error reading")
				}
			})

			It("closes httpResp.Body and returns bad response", func() {
				Expect(fakeHijackCloser).NotTo(BeNil())
				Expect(hijackError).To(HaveOccurred())
				Expect(fakeBody.CloseCallCount()).To(Equal(1))
				Expect(hijackError).To(MatchError(fmt.Errorf("Backend error: Exit status: %d, error reading response body: %s", httpResp.StatusCode, "error reading")))
				Expect(fakeHijackCloser.CloseCallCount()).To(Equal(1))
			})
		})

		Context("when httpResponse fails", func() {
			BeforeEach(func() {
				fakeHijackableClient.DoReturns(nil, nil, errors.New("Request failed"))
				httpResp = http.Response{StatusCode: http.StatusTeapot, Body: ioutil.NopCloser(body)}
			})

			It("returns error", func() {
				Expect(hijackError).To(HaveOccurred())
				Expect(actualHijackedConn).To(BeNil())
				Expect(actualResponseReader).To(BeNil())
			})

			It("makes the right request", func() {
				Expect(fakeHijackableClient.DoCallCount()).To(Equal(1))
				actualRequest := fakeHijackableClient.DoArgsForCall(0)
<<<<<<< HEAD
				Expect(actualRequest.Method).To(Equal("POST"))
				Expect(actualRequest.Header["Content-Type"]).To(Equal([]string{"application/json"}))
				Expect(actualRequest.URL.RawQuery).To(Equal("key=some&key=values"))
				Expect(actualRequest.URL.Host).To(Equal("example.url"))
				Expect(ioutil.ReadAll(actualRequest.Body)).To(Equal([]byte("some-request-body")))
=======

				Expect(actualRequest.Method).To(Equal(expectedRequest.Method))
				Expect(actualRequest.URL).To(Equal(expectedRequest.URL))
				Expect(actualRequest.Header).To(Equal(expectedRequest.Header))

				s, err := ioutil.ReadAll(actualRequest.Body)
				Expect(err).NotTo(HaveOccurred())
				Expect(string(s)).To(Equal("some-request-body"))
>>>>>>> 6417a281
			})
		})
	})
})<|MERGE_RESOLUTION|>--- conflicted
+++ resolved
@@ -169,15 +169,12 @@
 			})
 
 			It("httpClient makes the right request", func() {
+				expectedRequest, err := http.NewRequest("POST", "http://example.url", strings.NewReader("some-request-body"))
+				expectedRequest.Header.Add("Content-Type", "application/json")
+				expectedRequest.URL.RawQuery = "key=some&key=values"
+				Expect(err).NotTo(HaveOccurred())
 				Expect(fakeRoundTripper.RoundTripCallCount()).To(Equal(1))
 				actualRequest := fakeRoundTripper.RoundTripArgsForCall(0)
-<<<<<<< HEAD
-				Expect(actualRequest.Method).To(Equal("POST"))
-				Expect(actualRequest.Header["Content-Type"]).To(Equal([]string{"application/json"}))
-				Expect(actualRequest.URL.RawQuery).To(Equal("key=some&key=values"))
-				Expect(actualRequest.URL.Host).To(Equal("example.url"))
-				Expect(ioutil.ReadAll(actualRequest.Body)).To(Equal([]byte("some-request-body")))
-=======
 				Expect(actualRequest.Method).To(Equal(expectedRequest.Method))
 				Expect(actualRequest.URL).To(Equal(expectedRequest.URL))
 				Expect(actualRequest.Header).To(Equal(expectedRequest.Header))
@@ -185,8 +182,8 @@
 				s, err := ioutil.ReadAll(actualRequest.Body)
 				Expect(err).NotTo(HaveOccurred())
 				Expect(string(s)).To(Equal("some-request-body"))
->>>>>>> 6417a281
-			})
+			})
+
 		})
 	})
 
@@ -291,15 +288,12 @@
 			})
 
 			It("makes the right request", func() {
+				expectedRequest, err := http.NewRequest("POST", "http://example.url", strings.NewReader("some-request-body"))
+				expectedRequest.Header.Add("Content-Type", "application/json")
+				expectedRequest.URL.RawQuery = "key=some&key=values"
+				Expect(err).NotTo(HaveOccurred())
 				Expect(fakeHijackableClient.DoCallCount()).To(Equal(1))
 				actualRequest := fakeHijackableClient.DoArgsForCall(0)
-<<<<<<< HEAD
-				Expect(actualRequest.Method).To(Equal("POST"))
-				Expect(actualRequest.Header["Content-Type"]).To(Equal([]string{"application/json"}))
-				Expect(actualRequest.URL.RawQuery).To(Equal("key=some&key=values"))
-				Expect(actualRequest.URL.Host).To(Equal("example.url"))
-				Expect(ioutil.ReadAll(actualRequest.Body)).To(Equal([]byte("some-request-body")))
-=======
 
 				Expect(actualRequest.Method).To(Equal(expectedRequest.Method))
 				Expect(actualRequest.URL).To(Equal(expectedRequest.URL))
@@ -308,7 +302,6 @@
 				s, err := ioutil.ReadAll(actualRequest.Body)
 				Expect(err).NotTo(HaveOccurred())
 				Expect(string(s)).To(Equal("some-request-body"))
->>>>>>> 6417a281
 			})
 		})
 	})
