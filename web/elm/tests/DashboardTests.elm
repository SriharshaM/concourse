module DashboardTests exposing
    ( all
    , almostBlack
    , apiData
    , darkGrey
    , givenDataAndUser
    , givenDataUnauthenticated
    , iconSelector
    , middleGrey
    , white
    )

import Application.Application as Application
import Common
    exposing
        ( defineHoverBehaviour
        , isColorWithStripes
        , pipelineRunningKeyframes
        )
import Concourse
import Concourse.Cli as Cli
import Dashboard.Dashboard as Dashboard
import Dict
import Expect exposing (Expectation)
import Html.Attributes as Attr
import Http
import Keyboard
import List.Extra
import Message.Callback as Callback
import Message.Effects as Effects
import Message.Message as Msgs
import Message.Subscription as Subscription exposing (Delivery(..), Interval(..))
import Message.TopLevelMessage as ApplicationMsgs
import Routes
import Test exposing (..)
import Test.Html.Event as Event
import Test.Html.Query as Query
import Test.Html.Selector
    exposing
        ( Selector
        , attribute
        , class
        , containing
        , id
        , style
        , tag
        , text
        )
import Time
import Url
import UserState


almostBlack : String
almostBlack =
    "#1e1d1d"


middleGrey : String
middleGrey =
    "#3d3c3c"


lightGrey : String
lightGrey =
    "#9b9b9b"


menuGrey : String
menuGrey =
    "#868585"


green : String
green =
    "#11c560"


blue : String
blue =
    "#3498db"


darkGrey : String
darkGrey =
    "#2a2929"


red : String
red =
    "#ed4b35"


amber : String
amber =
    "#f5a623"


brown : String
brown =
    "#8b572a"


white : String
white =
    "#ffffff"


fadedGreen : String
fadedGreen =
    "#419867"


orange : String
orange =
    "#e67e22"


<<<<<<< HEAD
=======
pipelineRunningKeyframes : String
pipelineRunningKeyframes =
    "pipeline-running"


flags : Application.Flags
flags =
    { turbulenceImgSrc = ""
    , notFoundImgSrc = ""
    , csrfToken = csrfToken
    , authToken = ""
    , clusterName = ""
    , pipelineRunningKeyframes = pipelineRunningKeyframes
    }


>>>>>>> ee0f2517
all : Test
all =
    describe "Dashboard"
        [ test "requests screen size on page load" <|
            \_ ->
                Application.init
                    { turbulenceImgSrc = ""
                    , notFoundImgSrc = "notfound.svg"
                    , csrfToken = "csrf_token"
                    , authToken = ""
                    , clusterName = ""
                    , pipelineRunningKeyframes = "pipeline-running"
                    }
                    { protocol = Url.Http
                    , host = ""
                    , port_ = Nothing
                    , path = "/"
                    , query = Nothing
                    , fragment = Nothing
                    }
                    |> Tuple.second
                    |> List.member Effects.GetScreenSize
                    |> Expect.true "should request screen size"
        , test "redirects to login if any data call gives a 401" <|
            \_ ->
                Common.init "/"
                    |> Application.handleCallback
                        (Callback.APIDataFetched <|
                            Err <|
                                Http.BadStatus
                                    { url = "http://example.com"
                                    , status =
                                        { code = 401
                                        , message = "unauthorized"
                                        }
                                    , headers = Dict.empty
                                    , body = ""
                                    }
                        )
                    |> Tuple.second
                    |> Expect.equal [ Effects.RedirectToLogin ]
        , test "title says 'Dashboard - Concourse'" <|
            \_ ->
                Common.init "/"
                    |> Application.view
                    |> .title
                    |> Expect.equal "Dashboard - Concourse"
        , test "renders cluster name at top left" <|
            \_ ->
                Application.init
                    { turbulenceImgSrc = ""
                    , notFoundImgSrc = ""
                    , csrfToken = csrfToken
                    , authToken = ""
                    , clusterName = "foobar"
                    , pipelineRunningKeyframes = ""
                    }
                    { protocol = Url.Http
                    , host = ""
                    , port_ = Nothing
                    , path = "/"
                    , query = Nothing
                    , fragment = Nothing
                    }
                    |> Tuple.first
                    |> Common.queryView
                    |> Query.find [ id "top-bar-app" ]
                    |> Query.children []
                    |> Query.first
                    |> Query.has
                        [ style "display" "flex"
                        , style "align-items" "center"
                        , containing
                            [ style "font-size" "21px"
                            , style "color" "#ffffff"
                            , style "letter-spacing" "0.1em"
                            , style "margin-left" "10px"
                            , containing [ text "foobar" ]
                            ]
                        ]
        , test "top bar is 54px tall" <|
            \_ ->
                Common.init "/"
                    |> Common.queryView
                    |> Query.find [ id "top-bar-app" ]
                    |> Query.has [ style "height" "54px" ]
        , describe "welcome card" <|
            let
                hasWelcomeCard : (() -> ( Application.Model, List Effects.Effect )) -> List Test
                hasWelcomeCard setup =
                    let
                        subject : () -> Query.Single ApplicationMsgs.TopLevelMessage
                        subject =
                            setup
                                >> Tuple.first
                                >> Common.queryView
                                >> Query.find [ id "welcome-card" ]
                    in
                    [ test "exists" <|
                        setup
                            >> Tuple.first
                            >> Common.queryView
                            >> Query.has [ id "welcome-card" ]
                    , test "with correct antialiasing in WebKit" <|
                        subject
                            >> Query.has
                                [ style "-webkit-font-smoothing" "antialiased" ]
                    , test "with non-bold text" <|
                        subject
                            >> Query.has [ style "font-weight" "400" ]
                    , test "title says 'welcome to concourse!'" <|
                        subject
                            >> Query.children []
                            >> Query.first
                            >> Query.has [ text "welcome to concourse!" ]
                    , test "welcome message has large font" <|
                        subject
                            >> Query.children []
                            >> Query.first
                            >> Query.has [ style "font-size" "32px" ]
                    , test "has dark grey background" <|
                        subject
                            >> Query.has
                                [ style "background-color" darkGrey ]
                    , test "is inset from the page" <|
                        subject
                            >> Query.has [ style "margin" "25px" ]
                    , test "has padding around its contents" <|
                        subject
                            >> Query.has [ style "padding" "40px" ]
                    , describe "body" <|
                        let
                            body : () -> Query.Single ApplicationMsgs.TopLevelMessage
                            body =
                                subject >> Query.children [] >> Query.index 1
                        in
                        [ test "has set-pipeline instruction" <|
                            let
                                instruction =
                                    "then, use `fly set-pipeline` to set "
                                        ++ "up your new pipeline"
                            in
                            body
                                >> Query.has [ text instruction ]
                        , test "has 16px font" <|
                            body
                                >> Query.has
                                    [ style "font-size" "16px" ]
                        , describe "CLI download section" <|
                            let
                                downloadSection =
                                    body >> Query.children [] >> Query.index 0
                            in
                            [ test
                                ("lays out contents horizontally, "
                                    ++ "centers vertically"
                                )
                              <|
                                downloadSection
                                    >> Query.has
                                        [ style "display" "flex"
                                        , style "align-items" "center"
                                        ]
                            , test "says 'first, download the CLI tools:'" <|
                                let
                                    instruction =
                                        "first, download the CLI tools:"
                                in
                                downloadSection
                                    >> Query.children []
                                    >> Query.index 0
                                    >> Query.has [ text instruction ]
                            , test
                                ("there is space between the label and "
                                    ++ "the icons"
                                )
                              <|
                                downloadSection
                                    >> Query.children []
                                    >> Query.index 0
                                    >> Query.has
                                        [ style "margin-right" "10px" ]
                            , describe "cli download icons" <|
                                let
                                    cliIcons =
                                        downloadSection
                                            >> Query.children [ tag "a" ]
                                in
                                [ test "have 'download' attribute" <|
                                    cliIcons
                                        >> Query.each
                                            (Query.has
                                                [ attribute <| Attr.download "" ]
                                            )
                                , test "icons have descriptive ARIA labels" <|
                                    cliIcons
                                        >> Expect.all
                                            [ Query.count (Expect.equal 3)
                                            , Query.index 0
                                                >> Query.has
                                                    [ attribute <|
                                                        Attr.attribute
                                                            "aria-label"
                                                            "Download OS X CLI"
                                                    ]
                                            , Query.index 1
                                                >> Query.has
                                                    [ attribute <|
                                                        Attr.attribute
                                                            "aria-label"
                                                            "Download Windows CLI"
                                                    ]
                                            , Query.index 2
                                                >> Query.has
                                                    [ attribute <|
                                                        Attr.attribute
                                                            "aria-label"
                                                            "Download Linux CLI"
                                                    ]
                                            ]
                                , defineHoverBehaviour
                                    { name = "os x cli icon"
                                    , setup = setup () |> Tuple.first
                                    , query =
                                        Common.queryView
                                            >> Query.find [ id "top-cli-osx" ]
                                    , unhoveredSelector =
                                        { description = "grey apple icon"
                                        , selector =
                                            [ style "opacity" "0.5"
                                            , style "margin" "5px"
                                            ]
                                                ++ iconSelector
                                                    { size = "32px"
                                                    , image = "apple-logo.svg"
                                                    }
                                        }
                                    , hoverable =
                                        Msgs.WelcomeCardCliIcon Cli.OSX
                                    , hoveredSelector =
                                        { description = "white apple icon"
                                        , selector =
                                            [ style "opacity" "1"
                                            , style "margin" "5px"
                                            ]
                                                ++ iconSelector
                                                    { size = "32px"
                                                    , image = "apple-logo.svg"
                                                    }
                                        }
                                    }
                                , defineHoverBehaviour
                                    { name = "windows cli icon"
                                    , setup = setup () |> Tuple.first
                                    , query =
                                        Common.queryView
                                            >> Query.find
                                                [ id "top-cli-windows" ]
                                    , unhoveredSelector =
                                        { description = "grey windows icon"
                                        , selector =
                                            [ style "opacity" "0.5"
                                            , style "margin" "5px"
                                            ]
                                                ++ iconSelector
                                                    { size = "32px"
                                                    , image = "windows-logo.svg"
                                                    }
                                        }
                                    , hoverable =
                                        Msgs.WelcomeCardCliIcon Cli.Windows
                                    , hoveredSelector =
                                        { description = "white windows icon"
                                        , selector =
                                            [ style "opacity" "1"
                                            , style "margin" "5px"
                                            ]
                                                ++ iconSelector
                                                    { size = "32px"
                                                    , image = "windows-logo.svg"
                                                    }
                                        }
                                    }
                                , defineHoverBehaviour
                                    { name = "linux cli icon"
                                    , setup = setup () |> Tuple.first
                                    , query =
                                        Common.queryView
                                            >> Query.find
                                                [ id "top-cli-linux" ]
                                    , unhoveredSelector =
                                        { description = "grey linux icon"
                                        , selector =
                                            [ style "opacity" "0.5"
                                            , style "margin" "5px"
                                            ]
                                                ++ iconSelector
                                                    { size = "32px"
                                                    , image = "linux-logo.svg"
                                                    }
                                        }
                                    , hoverable =
                                        Msgs.WelcomeCardCliIcon Cli.Linux
                                    , hoveredSelector =
                                        { description = "white linux icon"
                                        , selector =
                                            [ style "opacity" "1"
                                            , style "margin" "5px"
                                            ]
                                                ++ iconSelector
                                                    { size = "32px"
                                                    , image = "linux-logo.svg"
                                                    }
                                        }
                                    }
                                ]
                            ]
                        ]
                    , describe "ascii art" <|
                        let
                            art : () -> Query.Single ApplicationMsgs.TopLevelMessage
                            art =
                                subject >> Query.children [] >> Query.index 2
                        in
                        [ test "not selectable for all browsers" <|
                            art
                                >> Query.has
                                    [ style "user-select" "none"
                                    , style "-ms-user-select" "none"
                                    , style "-moz-user-select" "none"
                                    , style "-khtml-user-select" "none"
                                    , style "-webkit-user-select" "none"
                                    , style "-webkit-touch-callout" "none"
                                    ]
                        , test "cursor is set to default" <|
                            art
                                >> Query.has [ style "cursor" "default" ]
                        ]
                    ]
            in
            [ describe "when unauthenticated with no teams" <|
                hasWelcomeCard
                    (\_ ->
                        whenOnDashboard { highDensity = False }
                            |> givenDataUnauthenticated (apiData [])
                    )
                    ++ [ test "page body is empty" <|
                            \_ ->
                                whenOnDashboard { highDensity = False }
                                    |> givenDataUnauthenticated (apiData [])
                                    |> Tuple.first
                                    |> Common.queryView
                                    |> Query.find [ id "page-below-top-bar" ]
                                    |> Query.children []
                                    |> Query.first
                                    |> Query.children []
                                    |> Query.count (Expect.equal 0)
                       ]
            , describe "when unauthenticated with a team but no pipelines" <|
                hasWelcomeCard
                    (\_ ->
                        whenOnDashboard { highDensity = False }
                            |> givenDataUnauthenticated (apiData [ ( "team", [] ) ])
                    )
            , describe
                ("when logged in with teams but no pipelines, "
                    ++ "shows no pipelines card"
                )
              <|
                hasWelcomeCard
                    (\_ ->
                        whenOnDashboard { highDensity = False }
                            |> givenDataAndUser
                                (apiData [ ( "team", [] ) ])
                                (userWithRoles [])
                    )
            , test "no login instruction when logged in" <|
                \_ ->
                    whenOnDashboard { highDensity = False }
                        |> givenDataAndUser
                            (apiData [ ( "team", [] ) ])
                            (userWithRoles [])
                        |> Tuple.first
                        |> Common.queryView
                        |> Query.hasNot [ id "login-instruction" ]
            , test "has login instruction when unauthenticated" <|
                \_ ->
                    whenOnDashboard { highDensity = False }
                        |> givenDataUnauthenticated (apiData [ ( "team", [] ) ])
                        |> Tuple.first
                        |> Common.queryView
                        |> Query.find [ id "welcome-card" ]
                        |> Query.find [ id "login-instruction" ]
                        |> Expect.all
                            [ Query.has [ text "login" ]
                            , Query.find [ tag "a", containing [ text "here" ] ]
                                >> Expect.all
                                    [ Query.has
                                        [ attribute <| Attr.href "/login" ]
                                    , Query.has
                                        [ style "text-decoration" "underline" ]
                                    ]
                            , Query.has [ style "line-height" "42px" ]
                            ]
            ]
        , test "high density view has no vertical scroll" <|
            \_ ->
                whenOnDashboard { highDensity = True }
                    |> givenDataAndUser
                        (apiData [ ( "team", [ "pipeline" ] ) ])
                        (userWithRoles [])
                    |> Tuple.first
                    |> Common.queryView
                    |> Query.find [ id "page-below-top-bar" ]
                    |> Query.has
                        [ style "height" "100%"
                        , style "box-sizing" "border-box"
                        ]
        , test "high density body aligns contents vertically" <|
            \_ ->
                whenOnDashboard { highDensity = True }
                    |> givenDataAndUser
                        (apiData [ ( "team", [ "pipeline" ] ) ])
                        (userWithRoles [])
                    |> Tuple.first
                    |> Common.queryView
                    |> Query.find [ id "page-below-top-bar" ]
                    |> Query.has
                        [ style "display" "flex"
                        , style "flex-direction" "column"
                        ]
        , test "high density pipelines view fills vertical space" <|
            \_ ->
                whenOnDashboard { highDensity = True }
                    |> givenDataAndUser
                        (apiData [ ( "team", [ "pipeline" ] ) ])
                        (userWithRoles [])
                    |> Tuple.first
                    |> Common.queryView
                    |> Query.find [ id "page-below-top-bar" ]
                    |> Query.find [ class "dashboard" ]
                    |> Query.has [ style "flex-grow" "1" ]
        , test "high density pipelines view has padding" <|
            \_ ->
                whenOnDashboard { highDensity = True }
                    |> givenDataAndUser
                        (apiData [ ( "team", [ "pipeline" ] ) ])
                        (userWithRoles [])
                    |> Tuple.first
                    |> Common.queryView
                    |> Query.find [ id "page-below-top-bar" ]
                    |> Query.find [ class "dashboard" ]
                    |> Query.has [ style "padding" "60px" ]
        , test "high density pipelines view wraps columns" <|
            \_ ->
                whenOnDashboard { highDensity = True }
                    |> givenDataAndUser
                        (apiData [ ( "team", [ "pipeline" ] ) ])
                        (userWithRoles [])
                    |> Tuple.first
                    |> Common.queryView
                    |> Query.find [ id "page-below-top-bar" ]
                    |> Query.find [ class "dashboard" ]
                    |> Query.has
                        [ style "display" "flex"
                        , style "flex-flow" "column wrap"
                        ]
        , test "normal density pipelines view has default layout" <|
            \_ ->
                whenOnDashboard { highDensity = False }
                    |> givenDataAndUser
                        (apiData [ ( "team", [ "pipeline" ] ) ])
                        (userWithRoles [])
                    |> Tuple.first
                    |> Common.queryView
                    |> Query.find [ id "page-below-top-bar" ]
                    |> Query.find [ class "dashboard" ]
                    |> Query.has
                        [ style "display" "initial"
                        , style "padding" "0"
                        ]
        , test "high density view left-aligns contents" <|
            \_ ->
                whenOnDashboard { highDensity = True }
                    |> givenDataAndUser
                        (apiData [ ( "team", [ "pipeline" ] ) ])
                        (userWithRoles [])
                    |> Tuple.first
                    |> Common.queryView
                    |> Query.find [ id "page-below-top-bar" ]
                    |> Query.find [ class "dashboard" ]
                    |> Query.has [ style "align-content" "flex-start" ]
        , test "high density view has no overlapping top bar" <|
            \_ ->
                whenOnDashboard { highDensity = True }
                    |> Common.queryView
                    |> Query.find [ id "page-below-top-bar" ]
                    |> Query.has [ style "padding-top" "54px" ]
        , test "high density view has no overlapping bottom bar" <|
            \_ ->
                whenOnDashboard { highDensity = True }
                    |> givenDataAndUser
                        (apiData [ ( "team", [ "pipeline" ] ) ])
                        (userWithRoles [])
                    |> Tuple.first
                    |> Common.queryView
                    |> Query.find [ id "page-below-top-bar" ]
                    |> Query.has [ style "padding-bottom" "50px" ]
        , test "no bottom padding when footer dismisses" <|
            \_ ->
                whenOnDashboard { highDensity = True }
                    |> givenDataAndUser
                        (apiData [ ( "team", [ "pipeline" ] ) ])
                        (userWithRoles [])
                    |> Tuple.first
                    |> afterSeconds 6
                    |> Common.queryView
                    |> Query.find [ id "page-below-top-bar" ]
                    |> Query.hasNot [ style "padding-bottom" "50px" ]
        , test "top bar has bold font" <|
            \_ ->
                whenOnDashboard { highDensity = False }
                    |> Common.queryView
                    |> Query.find [ id "top-bar-app" ]
                    |> Query.has [ style "font-weight" "700" ]
        , test "logging out causes pipeline list to reload" <|
            let
                showsLoadingState : Application.Model -> Expectation
                showsLoadingState =
                    Common.queryView
                        >> Query.findAll [ class "dashboard-team-group" ]
                        >> Query.count (Expect.equal 0)
            in
            \_ ->
                whenOnDashboard { highDensity = False }
                    |> givenDataAndUser
                        (oneTeamOnePipelineNonPublic "team")
                        (userWithRoles [ ( "team", [ "owner" ] ) ])
                    |> Tuple.first
                    |> Application.update
                        (ApplicationMsgs.Update <|
                            Msgs.Click Msgs.LogoutButton
                        )
<<<<<<< HEAD
=======
                    |> Tuple.first
>>>>>>> ee0f2517
                    |> showsLoadingState
        , test "links to specific builds" <|
            \_ ->
                whenOnDashboard { highDensity = False }
                    |> givenDataUnauthenticated givenPipelineWithJob
                    |> Tuple.first
                    |> Common.queryView
                    |> Query.find
                        [ class "dashboard-team-group"
                        , attribute <| Attr.attribute "data-team-name" "team"
                        ]
                    |> Query.find
                        [ attribute <| Attr.attribute "data-tooltip" "job" ]
                    |> Query.find
                        [ tag "a" ]
                    |> Query.has
                        [ attribute <|
                            Attr.href "/teams/team/pipelines/pipeline/jobs/job/builds/1"
                        ]
        , test "HD view redirects to normal view when there are no pipelines" <|
            \_ ->
                whenOnDashboard { highDensity = True }
                    |> Application.handleCallback
                        (Callback.APIDataFetched <|
                            Ok
                                ( Time.millisToPosix 0
                                , apiData [ ( "team", [] ) ] Nothing
                                )
                        )
                    |> Expect.all
                        [ Tuple.second
                            >> Expect.equal [ Effects.ModifyUrl "/" ]
                        , Tuple.first
                            >> Application.handleCallback
                                (Callback.APIDataFetched <|
                                    Ok
                                        ( Time.millisToPosix 0
                                        , apiData
                                            [ ( "team", [ "pipeline" ] ) ]
                                            Nothing
                                        )
                                )
                            >> Tuple.first
                            >> Common.queryView
                            >> Query.find [ class "card-footer" ]
                            >> Query.children []
                            >> Query.first
                            >> Query.children []
                            >> Query.index -1
                            >> Query.has [ text "pending" ]
                        ]
        , test "HD view redirects to no pipelines view when pipelines disappear" <|
            \_ ->
                whenOnDashboard { highDensity = True }
                    |> Application.handleCallback
                        (Callback.APIDataFetched <|
                            Ok
                                ( Time.millisToPosix 0
                                , apiData [ ( "team", [ "pipeline" ] ) ] Nothing
                                )
                        )
                    |> Tuple.first
                    |> Application.handleCallback
                        (Callback.APIDataFetched <|
                            Ok
                                ( Time.millisToPosix 0
                                , apiData [ ( "team", [] ) ] Nothing
                                )
                        )
                    |> Expect.all
                        [ Tuple.second
                            >> Expect.equal [ Effects.ModifyUrl "/" ]
                        , Tuple.first
                            >> Common.queryView
                            >> Query.has [ text "welcome to concourse!" ]
                        ]
        , test "no search bar when there are no pipelines" <|
            \_ ->
                whenOnDashboard { highDensity = False }
                    |> Application.handleCallback
                        (Callback.APIDataFetched <|
                            Ok
                                ( Time.millisToPosix 0
                                , apiData [ ( "team", [] ) ] Nothing
                                )
                        )
                    |> Tuple.first
                    |> Common.queryView
                    |> Query.hasNot [ tag "input" ]
        , test "typing '?' in search bar does not toggle help" <|
            \_ ->
                whenOnDashboard { highDensity = False }
                    |> Application.handleCallback
                        (Callback.APIDataFetched <|
                            Ok
                                ( Time.millisToPosix 0
                                , apiData
                                    [ ( "team", [ "pipeline" ] ) ]
                                    Nothing
                                )
                        )
                    |> Tuple.first
                    |> Application.update (ApplicationMsgs.Update Msgs.FocusMsg)
                    |> Tuple.first
                    |> Application.handleDelivery
                        (KeyDown
                            { ctrlKey = False
                            , shiftKey = True
                            , metaKey = False
                            , code = Keyboard.Slash
                            }
                        )
                    |> Tuple.first
                    |> Common.queryView
                    |> Query.hasNot [ id "keyboard-help" ]
        , test "bottom bar appears when there are no pipelines" <|
            \_ ->
                whenOnDashboard { highDensity = False }
                    |> Application.handleCallback
                        (Callback.APIDataFetched <|
                            Ok
                                ( Time.millisToPosix 0
                                , apiData [ ( "team", [] ) ] Nothing
                                )
                        )
                    |> Tuple.first
                    |> Common.queryView
                    |> Query.has [ id "dashboard-info" ]
        , test "bottom bar has no legend when there are no pipelines" <|
            \_ ->
                whenOnDashboard { highDensity = False }
                    |> Application.handleCallback
                        (Callback.APIDataFetched <|
                            Ok
                                ( Time.millisToPosix 0
                                , apiData [ ( "team", [] ) ] Nothing
                                )
                        )
                    |> Tuple.first
                    |> Common.queryView
                    |> Query.hasNot [ id "legend" ]
        , test "concourse info is right-justified when there are no pipelines" <|
            \_ ->
                whenOnDashboard { highDensity = False }
                    |> Application.handleCallback
                        (Callback.APIDataFetched <|
                            Ok
                                ( Time.millisToPosix 0
                                , apiData [ ( "team", [] ) ] Nothing
                                )
                        )
                    |> Tuple.first
                    |> Common.queryView
                    |> Query.find [ id "dashboard-info" ]
                    |> Query.has [ style "justify-content" "flex-end" ]
        , test "pressing '?' does nothing when there are no pipelines" <|
            \_ ->
                whenOnDashboard { highDensity = False }
                    |> Application.handleCallback
                        (Callback.APIDataFetched <|
                            Ok
                                ( Time.millisToPosix 0
                                , apiData [ ( "team", [] ) ] Nothing
                                )
                        )
                    |> Tuple.first
                    |> Application.handleDelivery
                        (KeyDown
                            { ctrlKey = False
                            , shiftKey = True
                            , metaKey = False
                            , code = Keyboard.Slash
                            }
                        )
                    |> Tuple.first
                    |> Common.queryView
                    |> Query.has [ id "dashboard-info" ]
        , test "on HD view, team names have increased letter spacing" <|
            \_ ->
                whenOnDashboard { highDensity = True }
                    |> givenDataAndUser
                        (apiData [ ( "team", [ "pipeline" ] ) ])
                        (userWithRoles [])
                    |> Tuple.first
                    |> Common.queryView
                    |> Query.find [ class "dashboard-team-name-wrapper" ]
                    |> Query.has [ style "letter-spacing" ".2em" ]
        , describe "team pills"
            [ test
                ("shows team name with no pill when unauthenticated "
                    ++ "and team has an exposed pipeline"
                )
              <|
                \_ ->
                    whenOnDashboard { highDensity = False }
                        |> givenDataUnauthenticated (apiData [ ( "team", [ "pipeline" ] ) ])
                        |> Tuple.first
                        |> Common.queryView
                        |> teamHeaderHasNoPill "team"
            , test "shows OWNER pill on team header for team on which user has owner role" <|
                \_ ->
                    whenOnDashboard { highDensity = False }
                        |> givenDataAndUser
                            (oneTeamOnePipeline "team")
                            (userWithRoles [ ( "team", [ "owner" ] ) ])
                        |> Tuple.first
                        |> Common.queryView
                        |> teamHeaderHasPill "team" "OWNER"
            , test "shows MEMBER pill on team header for team on which user has member role" <|
                \_ ->
                    whenOnDashboard { highDensity = False }
                        |> givenDataAndUser
                            (oneTeamOnePipeline "team")
                            (userWithRoles [ ( "team", [ "member" ] ) ])
                        |> Tuple.first
                        |> Common.queryView
                        |> teamHeaderHasPill "team" "MEMBER"
            , test "shows PIPELINE_OPERATOR pill on team header for team on which user has member role" <|
                \_ ->
                    whenOnDashboard { highDensity = False }
                        |> givenDataAndUser
                            (oneTeamOnePipeline "team")
                            (userWithRoles [ ( "team", [ "pipeline-operator" ] ) ])
                        |> Tuple.first
                        |> Common.queryView
                        |> teamHeaderHasPill "team" "PIPELINE_OPERATOR"
            , test "shows VIEWER pill on team header for team on which user has viewer role" <|
                \_ ->
                    whenOnDashboard { highDensity = False }
                        |> givenDataAndUser
                            (oneTeamOnePipeline "team")
                            (userWithRoles [ ( "team", [ "viewer" ] ) ])
                        |> Tuple.first
                        |> Common.queryView
                        |> teamHeaderHasPill "team" "VIEWER"
            , test "shows no pill on team header for team on which user has no role" <|
                \_ ->
                    whenOnDashboard { highDensity = False }
                        |> givenDataAndUser
                            (oneTeamOnePipeline "team")
                            (userWithRoles [])
                        |> Tuple.first
                        |> Common.queryView
                        |> teamHeaderHasNoPill "team"
            , test "shows pill for first role on team header for team on which user has multiple roles" <|
                \_ ->
                    whenOnDashboard { highDensity = False }
                        |> givenDataAndUser
                            (oneTeamOnePipeline "team")
                            (userWithRoles [ ( "team", [ "member", "viewer" ] ) ])
                        |> Tuple.first
                        |> Common.queryView
                        |> teamHeaderHasPill "team" "MEMBER"
            , test "sorts teams according to user role" <|
                \_ ->
                    whenOnDashboard { highDensity = False }
                        |> givenDataAndUser
                            (apiData
                                [ ( "owner-team", [ "pipeline" ] )
                                , ( "nonmember-team", [] )
                                , ( "viewer-team", [] )
                                , ( "member-team", [] )
                                ]
                            )
                            (userWithRoles
                                [ ( "owner-team", [ "owner" ] )
                                , ( "member-team", [ "member" ] )
                                , ( "viewer-team", [ "viewer" ] )
                                , ( "nonmember-team", [] )
                                ]
                            )
                        |> Tuple.first
                        |> Common.queryView
                        |> Query.findAll teamHeaderSelector
                        |> Expect.all
                            [ Query.count (Expect.equal 4)
                            , Query.index 0 >> Query.has [ text "owner-team" ]
                            , Query.index 1 >> Query.has [ text "member-team" ]
                            , Query.index 2 >> Query.has [ text "viewer-team" ]
                            , Query.index 3 >> Query.has [ text "nonmember-team" ]
                            ]
            , test "team headers lay out contents horizontally, centering vertically" <|
                \_ ->
                    whenOnDashboard { highDensity = False }
                        |> givenDataUnauthenticated (oneTeamOnePipeline "team")
                        |> Tuple.first
                        |> Common.queryView
                        |> Query.findAll teamHeaderSelector
                        |> Query.each
                            (Query.has
                                [ style "display" "flex"
                                , style "align-items" "center"
                                ]
                            )
            , test "on HD view, there is space between the list of pipelines and the role pill" <|
                \_ ->
                    whenOnDashboard { highDensity = True }
                        |> givenDataAndUser
                            (oneTeamOnePipeline "team")
                            (userWithRoles [ ( "team", [ "owner" ] ) ])
                        |> Tuple.first
                        |> Common.queryView
                        |> Query.find [ class "dashboard-team-name-wrapper" ]
                        |> Query.find [ containing [ text "OWNER" ] ]
                        |> Query.has [ style "margin-bottom" "1em" ]
            , test "on non-HD view, the role pill on a group has no margin below" <|
                \_ ->
                    whenOnDashboard { highDensity = False }
                        |> givenDataAndUser
                            (oneTeamOnePipeline "team")
                            (userWithRoles [ ( "team", [ "owner" ] ) ])
                        |> Tuple.first
                        |> Common.queryView
                        |> Query.find teamHeaderSelector
                        |> Query.find [ containing [ text "OWNER" ] ]
                        |> Query.has [ style "margin-bottom" "" ]
            ]
        , describe "pipeline cards" <|
            let
                findHeader :
                    Query.Single ApplicationMsgs.TopLevelMessage
                    -> Query.Single ApplicationMsgs.TopLevelMessage
                findHeader =
                    Query.find [ class "card-header" ]

                findBody :
                    Query.Single ApplicationMsgs.TopLevelMessage
                    -> Query.Single ApplicationMsgs.TopLevelMessage
                findBody =
                    Query.find [ class "card-body" ]

                pipelineWithStatus :
                    Concourse.BuildStatus
                    -> Bool
                    -> Application.Model
                    -> Query.Single ApplicationMsgs.TopLevelMessage
                pipelineWithStatus status isRunning =
                    let
                        jobFunc =
                            if isRunning then
                                job >> running

                            else
                                job
                    in
                    givenDataUnauthenticated
                        (\u ->
                            { teams =
                                [ { id = 0, name = "team" } ]
                            , pipelines =
                                [ onePipeline "team" ]
                            , jobs =
                                [ jobFunc status
                                ]
                            , resources = []
                            , version = ""
                            , user = u
                            }
                        )
                        >> Tuple.first
                        >> Common.queryView
            in
            [ describe "when team has no visible pipelines" <|
                let
                    noPipelinesCard : () -> Query.Single ApplicationMsgs.TopLevelMessage
                    noPipelinesCard _ =
                        whenOnDashboard { highDensity = False }
                            |> givenDataUnauthenticated
                                (apiData
                                    [ ( "some-team", [] )
                                    , ( "other-team", [ "pipeline" ] )
                                    ]
                                )
                            |> Tuple.first
                            |> Common.queryView
                            |> Query.find
                                [ class "dashboard-team-group"
                                , attribute <|
                                    Attr.attribute "data-team-name"
                                        "some-team"
                                ]
                            |> Query.find [ class "card" ]
                in
                [ describe "header" <|
                    let
                        header : () -> Query.Single ApplicationMsgs.TopLevelMessage
                        header =
                            noPipelinesCard
                                >> findHeader
                    in
                    [ test "says 'no pipeline set' in smooth white font" <|
                        header
                            >> Expect.all
                                [ Query.has [ text "no pipeline set" ]
                                , Query.has
                                    [ style "color" white
                                    , style "-webkit-font-smoothing" "antialiased"
                                    ]
                                ]
                    , test "has dark grey background and 12.5px padding" <|
                        header
                            >> Query.has
                                [ style "background-color" darkGrey
                                , style "padding" "12.5px"
                                ]
                    , test "text is larger and wider spaced" <|
                        header
                            >> Query.has
                                [ style "font-size" "1.5em"
                                , style "letter-spacing" "0.1em"
                                ]
                    , test "text is centered" <|
                        header
                            >> Query.has [ style "text-align" "center" ]
                    ]
                , describe "body" <|
                    let
                        body : () -> Query.Single ApplicationMsgs.TopLevelMessage
                        body =
                            noPipelinesCard
                                >> Query.find [ class "card-body" ]
                    in
                    [ test "has 200px width, 120px height, 20px 36px padding" <|
                        body
                            >> Query.has
                                [ style "width" "200px"
                                , style "height" "120px"
                                , style "padding" "20px 36px"
                                ]
                    , test "has dark grey background" <|
                        body
                            >> Query.has [ style "background-color" darkGrey ]
                    , test "has 2px margins above and below" <|
                        body
                            >> Query.has [ style "margin" "2px 0" ]
                    , test "has lighter grey placeholder box that fills" <|
                        body
                            >> Expect.all
                                [ Query.has [ style "display" "flex" ]
                                , Query.children []
                                    >> Query.first
                                    >> Query.has
                                        [ style "background-color" middleGrey
                                        , style "flex-grow" "1"
                                        ]
                                ]
                    ]
                , test "footer is dark grey and 47 pixels tall" <|
                    noPipelinesCard
                        >> Query.find [ class "card-footer" ]
                        >> Query.has
                            [ style "background-color" darkGrey
                            , style "height" "47px"
                            ]
                ]
            , test "has 'move' cursor" <|
                \_ ->
                    whenOnDashboard { highDensity = False }
                        |> givenDataUnauthenticated
                            (oneTeamOnePipeline "team")
                        |> Tuple.first
                        |> Common.queryView
                        |> Query.find
                            [ class "card"
                            , containing [ text "pipeline" ]
                            ]
                        |> Query.has [ style "cursor" "move" ]
            , test "has 25px margins" <|
                \_ ->
                    whenOnDashboard { highDensity = False }
                        |> givenDataUnauthenticated
                            (oneTeamOnePipeline "team")
                        |> Tuple.first
                        |> Common.queryView
                        |> Query.find
                            [ class "card"
                            , containing [ text "pipeline" ]
                            ]
                        |> Query.has [ style "margin" "25px" ]
            , describe "header" <|
                let
                    header : () -> Query.Single ApplicationMsgs.TopLevelMessage
                    header _ =
                        whenOnDashboard { highDensity = False }
                            |> givenDataUnauthenticated
                                (oneTeamOnePipeline "team")
                            |> Tuple.first
                            |> Common.queryView
                            |> Query.find
                                [ class "card"
                                , containing [ text "pipeline" ]
                                ]
                            |> findHeader
                in
                [ test "has dark grey background" <|
                    header
                        >> Query.has [ style "background-color" darkGrey ]
                , test "has larger, spaced-out smooth white text" <|
                    header
                        >> Query.has
                            [ style "font-size" "1.5em"
                            , style "letter-spacing" "0.1em"
                            , style "color" white
                            , style "-webkit-font-smoothing" "antialiased"
                            ]
                , test "has 12.5px padding" <|
                    header
                        >> Query.has [ style "padding" "12.5px" ]
                , test "text does not overflow or wrap" <|
                    header
                        >> Query.children []
                        >> Query.first
                        >> Query.has
                            [ style "width" "245px"
                            , style "white-space" "nowrap"
                            , style "overflow" "hidden"
                            , style "text-overflow" "ellipsis"
                            ]
                ]
            , describe "colored banner" <|
                let
                    findBanner =
                        Query.find
                            [ class "card"
                            , containing [ text "pipeline" ]
                            ]
                            >> Query.children []
                            >> Query.first

                    isSolid : String -> Query.Single ApplicationMsgs.TopLevelMessage -> Expectation
                    isSolid color =
                        Query.has [ style "background-color" color ]
                in
                [ describe "non-HD view"
                    [ test "is 7px tall" <|
                        \_ ->
                            whenOnDashboard { highDensity = False }
                                |> givenDataUnauthenticated
                                    (oneTeamOnePipeline "team")
                                |> Tuple.first
                                |> Common.queryView
                                |> findBanner
                                |> Query.has [ style "height" "7px" ]
                    , test "is blue when pipeline is paused" <|
                        \_ ->
                            whenOnDashboard { highDensity = False }
                                |> givenDataUnauthenticated
                                    (\u ->
                                        { teams =
                                            [ { id = 0, name = "team" } ]
                                        , pipelines =
                                            [ onePipelinePaused "team" ]
                                        , jobs = []
                                        , resources = []
                                        , version = ""
                                        , user = u
                                        }
                                    )
                                |> Tuple.first
                                |> Common.queryView
                                |> findBanner
                                |> isSolid blue
                    , test "is green when pipeline is succeeding" <|
                        \_ ->
                            whenOnDashboard { highDensity = False }
                                |> pipelineWithStatus
                                    Concourse.BuildStatusSucceeded
                                    False
                                |> findBanner
                                |> isSolid green
                    , test "is green with black stripes when pipeline is succeeding and running" <|
                        \_ ->
                            whenOnDashboard { highDensity = False }
                                |> pipelineWithStatus
                                    Concourse.BuildStatusSucceeded
                                    True
                                |> findBanner
                                |> isColorWithStripes { thin = green, thick = darkGrey }
                    , test "is grey when pipeline is pending" <|
                        \_ ->
                            whenOnDashboard { highDensity = False }
                                |> givenDataUnauthenticated
                                    (oneTeamOnePipeline "team")
                                |> Tuple.first
                                |> Common.queryView
                                |> findBanner
                                |> isSolid lightGrey
                    , test "is grey with black stripes when pipeline is pending and running" <|
                        \_ ->
                            whenOnDashboard { highDensity = False }
                                |> pipelineWithStatus
                                    Concourse.BuildStatusStarted
                                    True
                                |> findBanner
                                |> isColorWithStripes { thin = lightGrey, thick = darkGrey }
                    , test "is red when pipeline is failing" <|
                        \_ ->
                            whenOnDashboard { highDensity = False }
                                |> pipelineWithStatus
                                    Concourse.BuildStatusFailed
                                    False
                                |> findBanner
                                |> isSolid red
                    , test "is red with black stripes when pipeline is failing and running" <|
                        \_ ->
                            whenOnDashboard { highDensity = False }
                                |> pipelineWithStatus
                                    Concourse.BuildStatusFailed
                                    True
                                |> findBanner
                                |> isColorWithStripes { thin = red, thick = darkGrey }
                    , test "is amber when pipeline is erroring" <|
                        \_ ->
                            whenOnDashboard { highDensity = False }
                                |> pipelineWithStatus
                                    Concourse.BuildStatusErrored
                                    False
                                |> findBanner
                                |> isSolid amber
                    , test "is amber with black stripes when pipeline is erroring and running" <|
                        \_ ->
                            whenOnDashboard { highDensity = False }
                                |> pipelineWithStatus
                                    Concourse.BuildStatusErrored
                                    True
                                |> findBanner
                                |> isColorWithStripes { thin = amber, thick = darkGrey }
                    , test "is brown when pipeline is aborted" <|
                        \_ ->
                            whenOnDashboard { highDensity = False }
                                |> pipelineWithStatus
                                    Concourse.BuildStatusAborted
                                    False
                                |> findBanner
                                |> isSolid brown
                    , test "is brown with black stripes when pipeline is aborted and running" <|
                        \_ ->
                            whenOnDashboard { highDensity = False }
                                |> pipelineWithStatus
                                    Concourse.BuildStatusAborted
                                    True
                                |> findBanner
                                |> isColorWithStripes { thin = brown, thick = darkGrey }
                    , describe "status priorities" <|
                        let
                            givenTwoJobs :
                                Concourse.BuildStatus
                                -> Concourse.BuildStatus
                                -> Query.Single ApplicationMsgs.TopLevelMessage
                            givenTwoJobs firstStatus secondStatus =
                                whenOnDashboard { highDensity = False }
                                    |> givenDataUnauthenticated
                                        (\u ->
                                            { teams =
                                                [ { id = 0, name = "team" } ]
                                            , pipelines =
                                                [ onePipeline "team" ]
                                            , jobs =
                                                [ job firstStatus
                                                , otherJob secondStatus
                                                ]
                                            , resources = []
                                            , version = ""
                                            , user = u
                                            }
                                        )
                                    |> Tuple.first
                                    |> Common.queryView
                        in
                        [ test "failed is more important than errored" <|
                            \_ ->
                                givenTwoJobs
                                    Concourse.BuildStatusFailed
                                    Concourse.BuildStatusErrored
                                    |> findBanner
                                    |> isSolid red
                        , test "errored is more important than aborted" <|
                            \_ ->
                                givenTwoJobs
                                    Concourse.BuildStatusErrored
                                    Concourse.BuildStatusAborted
                                    |> findBanner
                                    |> isSolid amber
                        , test "aborted is more important than succeeding" <|
                            \_ ->
                                givenTwoJobs
                                    Concourse.BuildStatusAborted
                                    Concourse.BuildStatusSucceeded
                                    |> findBanner
                                    |> isSolid brown
                        , test "succeeding is more important than pending" <|
                            \_ ->
                                givenTwoJobs
                                    Concourse.BuildStatusSucceeded
                                    Concourse.BuildStatusPending
                                    |> findBanner
                                    |> isSolid green
                        ]
                    , test "does not crash with a circular pipeline" <|
                        \_ ->
                            whenOnDashboard { highDensity = False }
                                |> givenDataUnauthenticated
                                    (\u ->
                                        { teams = [ { id = 0, name = "team" } ]
                                        , pipelines = [ onePipeline "team" ]
                                        , jobs = circularJobs
                                        , resources = []
                                        , version = ""
                                        , user = u
                                        }
                                    )
                                |> Tuple.first
                                |> Common.queryView
                                |> findBanner
                                |> isSolid green
                    , describe "HD view"
                        [ test "is 8px wide" <|
                            \_ ->
                                whenOnDashboard { highDensity = True }
                                    |> givenDataUnauthenticated
                                        (oneTeamOnePipeline "team")
                                    |> Tuple.first
                                    |> Common.queryView
                                    |> findBanner
                                    |> Query.has [ style "width" "8px" ]
                        , test "is blue when pipeline is paused" <|
                            \_ ->
                                whenOnDashboard { highDensity = True }
                                    |> givenDataUnauthenticated
                                        (\u ->
                                            { teams =
                                                [ { id = 0, name = "team" } ]
                                            , pipelines =
                                                [ onePipelinePaused "team" ]
                                            , jobs = []
                                            , resources = []
                                            , version = ""
                                            , user = u
                                            }
                                        )
                                    |> Tuple.first
                                    |> Common.queryView
                                    |> findBanner
                                    |> isSolid blue
                        , test "is green when pipeline is succeeding" <|
                            \_ ->
                                whenOnDashboard { highDensity = True }
                                    |> pipelineWithStatus
                                        Concourse.BuildStatusSucceeded
                                        False
                                    |> findBanner
                                    |> isSolid green
                        , test "is green with black stripes when pipeline is succeeding and running" <|
                            \_ ->
                                whenOnDashboard { highDensity = True }
                                    |> pipelineWithStatus
                                        Concourse.BuildStatusSucceeded
                                        True
                                    |> findBanner
                                    |> isColorWithStripes { thin = green, thick = darkGrey }
                        , test "is grey when pipeline is pending" <|
                            \_ ->
                                whenOnDashboard { highDensity = True }
                                    |> givenDataUnauthenticated
                                        (oneTeamOnePipeline "team")
                                    |> Tuple.first
                                    |> Common.queryView
                                    |> findBanner
                                    |> isSolid lightGrey
                        , test "is grey with black stripes when pipeline is pending and running" <|
                            \_ ->
                                whenOnDashboard { highDensity = True }
                                    |> pipelineWithStatus
                                        Concourse.BuildStatusStarted
                                        True
                                    |> findBanner
                                    |> isColorWithStripes { thin = lightGrey, thick = darkGrey }
                        , test "is red when pipeline is failing" <|
                            \_ ->
                                whenOnDashboard { highDensity = True }
                                    |> pipelineWithStatus
                                        Concourse.BuildStatusFailed
                                        False
                                    |> findBanner
                                    |> isSolid red
                        , test "is red with black stripes when pipeline is failing and running" <|
                            \_ ->
                                whenOnDashboard { highDensity = True }
                                    |> pipelineWithStatus
                                        Concourse.BuildStatusFailed
                                        True
                                    |> findBanner
                                    |> isColorWithStripes { thin = red, thick = darkGrey }
                        , test "is amber when pipeline is erroring" <|
                            \_ ->
                                whenOnDashboard { highDensity = True }
                                    |> pipelineWithStatus
                                        Concourse.BuildStatusErrored
                                        False
                                    |> findBanner
                                    |> isSolid amber
                        , test "is amber with black stripes when pipeline is erroring and running" <|
                            \_ ->
                                whenOnDashboard { highDensity = True }
                                    |> pipelineWithStatus
                                        Concourse.BuildStatusErrored
                                        True
                                    |> findBanner
                                    |> isColorWithStripes { thin = amber, thick = darkGrey }
                        , test "is brown when pipeline is aborted" <|
                            \_ ->
                                whenOnDashboard { highDensity = True }
                                    |> pipelineWithStatus
                                        Concourse.BuildStatusAborted
                                        False
                                    |> findBanner
                                    |> isSolid brown
                        , test "is brown with black stripes when pipeline is aborted and running" <|
                            \_ ->
                                whenOnDashboard { highDensity = True }
                                    |> pipelineWithStatus
                                        Concourse.BuildStatusAborted
                                        True
                                    |> findBanner
                                    |> isColorWithStripes { thin = brown, thick = darkGrey }
                        , describe "status priorities" <|
                            let
                                givenTwoJobs :
                                    Concourse.BuildStatus
                                    -> Concourse.BuildStatus
                                    -> Query.Single ApplicationMsgs.TopLevelMessage
                                givenTwoJobs firstStatus secondStatus =
                                    whenOnDashboard { highDensity = False }
                                        |> givenDataUnauthenticated
                                            (\u ->
                                                { teams =
                                                    [ { id = 0, name = "team" } ]
                                                , pipelines =
                                                    [ onePipeline "team" ]
                                                , jobs =
                                                    [ job firstStatus
                                                    , otherJob secondStatus
                                                    ]
                                                , resources = []
                                                , version = ""
                                                , user = u
                                                }
                                            )
                                        |> Tuple.first
                                        |> Common.queryView
                            in
                            [ test "failed is more important than errored" <|
                                \_ ->
                                    givenTwoJobs
                                        Concourse.BuildStatusFailed
                                        Concourse.BuildStatusErrored
                                        |> findBanner
                                        |> isSolid red
                            , test "errored is more important than aborted" <|
                                \_ ->
                                    givenTwoJobs
                                        Concourse.BuildStatusErrored
                                        Concourse.BuildStatusAborted
                                        |> findBanner
                                        |> isSolid amber
                            , test "aborted is more important than succeeding" <|
                                \_ ->
                                    givenTwoJobs
                                        Concourse.BuildStatusAborted
                                        Concourse.BuildStatusSucceeded
                                        |> findBanner
                                        |> isSolid brown
                            , test "succeeding is more important than pending" <|
                                \_ ->
                                    givenTwoJobs
                                        Concourse.BuildStatusSucceeded
                                        Concourse.BuildStatusPending
                                        |> findBanner
                                        |> isSolid green
                            ]
                        ]
                    ]
                ]
            , describe "on HD view" <|
                let
                    setup : () -> Query.Single ApplicationMsgs.TopLevelMessage
                    setup _ =
                        whenOnDashboard { highDensity = True }
                            |> givenDataUnauthenticated
                                (oneTeamOnePipeline "team")
                            |> Tuple.first
                            |> Common.queryView

                    noPipelines : () -> Query.Single ApplicationMsgs.TopLevelMessage
                    noPipelines _ =
                        whenOnDashboard { highDensity = True }
                            |> givenDataUnauthenticated
                                (apiData
                                    [ ( "some-team", [] )
                                    , ( "other-team", [ "pipeline" ] )
                                    ]
                                )
                            |> Tuple.first
                            |> Common.queryView

                    card : Query.Single ApplicationMsgs.TopLevelMessage -> Query.Single ApplicationMsgs.TopLevelMessage
                    card =
                        Query.find
                            [ class "card"
                            , containing [ text "pipeline" ]
                            ]

                    cardText : Query.Single ApplicationMsgs.TopLevelMessage -> Query.Single ApplicationMsgs.TopLevelMessage
                    cardText =
                        card
                            >> Query.children []
                            >> Query.index 1

                    noPipelinesCard =
                        Query.find
                            [ class "card"
                            , containing [ text "no pipeline" ]
                            ]
                in
                [ test "no pipelines card has 14px font and 1px spacing" <|
                    noPipelines
                        >> noPipelinesCard
                        >> Query.has
                            [ style "font-size" "14px"
                            , style "letter-spacing" "1px"
                            ]
                , test "no pipelines card text is vertically centered" <|
                    noPipelines
                        >> noPipelinesCard
                        >> Query.has
                            [ style "display" "flex"
                            , style "align-items" "center"
                            ]
                , test "no pipelines card is 60px tall" <|
                    noPipelines
                        >> noPipelinesCard
                        >> Query.has [ style "height" "60px" ]
                , test "no pipelines card has 60px right margin" <|
                    noPipelines
                        >> noPipelinesCard
                        >> Query.has [ style "margin-right" "60px" ]
                , test "no pipelines card text has 10px padding" <|
                    noPipelines
                        >> noPipelinesCard
                        >> Query.children []
                        >> Query.first
                        >> Query.has [ style "padding" "10px" ]
                , test "no pipelines card is 200px wide" <|
                    noPipelines
                        >> noPipelinesCard
                        >> Query.has [ style "width" "200px" ]
                , test "no pipelines card has dark grey background" <|
                    noPipelines
                        >> noPipelinesCard
                        >> Query.has [ style "background-color" darkGrey ]
                , test "card has larger tighter font" <|
                    setup
                        >> card
                        >> Query.has
                            [ style "font-size" "19px"
                            , style "letter-spacing" "1px"
                            ]
                , test "card text does not overflow or wrap" <|
                    setup
                        >> cardText
                        >> Query.has
                            [ style "width" "180px"
                            , style "white-space" "nowrap"
                            , style "overflow" "hidden"
                            , style "text-overflow" "ellipsis"
                            ]
                , test "card text is vertically centered" <|
                    setup
                        >> cardText
                        >> Query.has
                            [ style "align-self" "center" ]
                , test "card text has 10px padding" <|
                    setup
                        >> cardText
                        >> Query.has
                            [ style "padding" "10px" ]
                , test "card lays out contents horizontally" <|
                    setup
                        >> card
                        >> Query.has
                            [ style "display" "flex" ]
                , test "card is 60px tall" <|
                    setup
                        >> card
                        >> Query.has [ style "height" "60px" ]
                , test "card is 200px wide" <|
                    setup
                        >> card
                        >> Query.has [ style "width" "200px" ]
                , test "no triangle when there is no resource error" <|
                    setup
                        >> card
                        >> Query.children []
                        >> Query.count (Expect.equal 2)
                , describe "resource error triangle" <|
                    let
                        givenResourceError : () -> Query.Single ApplicationMsgs.TopLevelMessage
                        givenResourceError _ =
                            whenOnDashboard { highDensity = True }
                                |> givenDataUnauthenticated
                                    (\user ->
                                        { teams =
                                            [ { id = 0
                                              , name = "team"
                                              }
                                            ]
                                        , pipelines =
                                            [ { id = 0
                                              , name = "pipeline"
                                              , paused = False
                                              , public = True
                                              , teamName = "team"
                                              , groups = []
                                              }
                                            ]
                                        , jobs = []
                                        , resources =
                                            [ { teamName = "team"
                                              , pipelineName = "pipeline"
                                              , name = "resource"
                                              , failingToCheck = True
                                              , checkError = ""
                                              , checkSetupError = ""
                                              , lastChecked = Nothing
                                              , pinnedVersion = Nothing
                                              , pinnedInConfig = False
                                              , pinComment = Nothing
                                              , icon = Nothing
                                              }
                                            ]
                                        , version = ""
                                        , user = user
                                        }
                                    )
                                |> Tuple.first
                                |> Common.queryView

                        resourceErrorTriangle =
                            Query.children []
                                >> Query.index -1
                    in
                    [ test "exists" <|
                        givenResourceError
                            >> card
                            >> Query.children []
                            >> Query.count (Expect.equal 3)
                    , test "is at the top right of card" <|
                        givenResourceError
                            >> card
                            >> Expect.all
                                [ Query.has [ style "position" "relative" ]
                                , resourceErrorTriangle
                                    >> Query.has
                                        [ style "position" "absolute"
                                        , style "top" "0"
                                        , style "right" "0"
                                        ]
                                ]
                    , test "is an orange 'top right' triangle" <|
                        givenResourceError
                            >> card
                            >> resourceErrorTriangle
                            >> Query.has
                                [ style "width" "0"
                                , style "height" "0"
                                , style "border-top" <| "30px solid " ++ orange
                                , style "border-left" "30px solid transparent"
                                ]
                    ]
                , test
                    ("cards are spaced 4px apart vertically and "
                        ++ "60px apart horizontally"
                    )
                  <|
                    setup
                        >> card
                        >> Query.has
                            [ style "margin" "0 60px 4px 0" ]
                , test "card is faded green when pipeline is suceeding" <|
                    \_ ->
                        whenOnDashboard { highDensity = True }
                            |> pipelineWithStatus
                                Concourse.BuildStatusSucceeded
                                False
                            |> card
                            |> Query.has [ style "background-color" fadedGreen ]
                , test "card is red when pipeline is failing" <|
                    \_ ->
                        whenOnDashboard { highDensity = True }
                            |> pipelineWithStatus
                                Concourse.BuildStatusFailed
                                False
                            |> card
                            |> Query.has [ style "background-color" red ]
                , test "card is amber when pipeline is erroring" <|
                    \_ ->
                        whenOnDashboard { highDensity = True }
                            |> pipelineWithStatus
                                Concourse.BuildStatusErrored
                                False
                            |> card
                            |> Query.has [ style "background-color" amber ]
                ]
            , describe "body"
                [ test "has dark grey background" <|
                    \_ ->
                        whenOnDashboard { highDensity = False }
                            |> givenDataUnauthenticated
                                (oneTeamOnePipeline "team")
                            |> Tuple.first
                            |> Common.queryView
                            |> Query.find
                                [ class "card"
                                , containing [ text "pipeline" ]
                                ]
                            |> findBody
                            |> Query.has [ style "background-color" darkGrey ]
                , test "has 2x margin above and below" <|
                    \_ ->
                        whenOnDashboard { highDensity = False }
                            |> givenDataUnauthenticated
                                (oneTeamOnePipeline "team")
                            |> Tuple.first
                            |> Common.queryView
                            |> Query.find
                                [ class "card"
                                , containing [ text "pipeline" ]
                                ]
                            |> findBody
                            |> Query.has [ style "margin" "2px 0" ]
                ]
            , describe "footer" <|
                let
                    hasStyle : String -> String -> Expectation
                    hasStyle property value =
                        whenOnDashboard { highDensity = False }
                            |> givenDataAndUser
                                (oneTeamOnePipeline "team")
                                (userWithRoles [ ( "team", [ "owner" ] ) ])
                            |> Tuple.first
                            |> Common.queryView
                            |> Query.find [ class "card-footer" ]
                            |> Query.has [ style property value ]
                in
                [ test "has dark grey background" <|
                    \_ ->
                        hasStyle "background-color" darkGrey
                , test "has medium padding" <|
                    \_ ->
                        hasStyle "padding" "13.5px"
                , test "lays out contents horizontally" <|
                    \_ ->
                        hasStyle "display" "flex"
                , test "is divided into a left and right section, spread apart" <|
                    \_ ->
                        whenOnDashboard { highDensity = False }
                            |> givenDataAndUser
                                (oneTeamOnePipeline "team")
                                (userWithRoles [ ( "team", [ "owner" ] ) ])
                            |> Tuple.first
                            |> Common.queryView
                            |> Query.find [ class "card-footer" ]
                            |> Expect.all
                                [ Query.children []
                                    >> Query.count (Expect.equal 2)
                                , Query.has
                                    [ style "justify-content" "space-between" ]
                                ]
                , test "both sections lay out contents horizontally" <|
                    \_ ->
                        whenOnDashboard { highDensity = False }
                            |> givenDataAndUser
                                (oneTeamOnePipeline "team")
                                (userWithRoles [ ( "team", [ "owner" ] ) ])
                            |> Tuple.first
                            |> Common.queryView
                            |> Query.find [ class "card-footer" ]
                            |> Query.children []
                            |> Query.each (Query.has [ style "display" "flex" ])
                , describe "left-hand section" <|
                    let
                        findStatusIcon =
                            Query.find [ class "card-footer" ]
                                >> Query.children []
                                >> Query.first
                                >> Query.children []
                                >> Query.first

                        findStatusText =
                            Query.find [ class "card-footer" ]
                                >> Query.children []
                                >> Query.first
                                >> Query.children []
                                >> Query.index -1
                    in
                    [ describe "when pipeline is paused" <|
                        let
                            setup =
                                whenOnDashboard { highDensity = False }
                                    |> givenDataUnauthenticated
                                        (\u ->
                                            { teams =
                                                [ { id = 0, name = "team" } ]
                                            , pipelines =
                                                [ onePipelinePaused "team" ]
                                            , jobs = []
                                            , resources = []
                                            , version = ""
                                            , user = u
                                            }
                                        )
                                    |> Tuple.first
                                    |> Common.queryView
                        in
                        [ test "status icon is blue pause" <|
                            \_ ->
                                setup
                                    |> findStatusIcon
                                    |> Query.has
                                        (iconSelector
                                            { size = "20px"
                                            , image = "ic-pause-blue.svg"
                                            }
                                            ++ [ style "background-size" "contain" ]
                                        )
                        , test "status text is blue" <|
                            \_ ->
                                setup
                                    |> findStatusText
                                    |> Query.has [ style "color" blue ]
                        , test "status text is larger and spaced more widely" <|
                            \_ ->
                                setup
                                    |> findStatusText
                                    |> Query.has
                                        [ style "font-size" "18px"
                                        , style "line-height" "20px"
                                        , style "letter-spacing" "0.05em"
                                        ]
                        , test "status text is offset to the right of the icon" <|
                            \_ ->
                                setup
                                    |> findStatusText
                                    |> Query.has [ style "margin-left" "8px" ]
                        , test "status text says 'paused'" <|
                            \_ ->
                                setup
                                    |> findStatusText
                                    |> Query.has [ text "paused" ]
                        ]
                    , describe "when pipeline is pending" <|
                        [ test "status icon is grey" <|
                            \_ ->
                                whenOnDashboard { highDensity = False }
                                    |> pipelineWithStatus
                                        Concourse.BuildStatusPending
                                        False
                                    |> findStatusIcon
                                    |> Query.has
                                        (iconSelector
                                            { size = "20px"
                                            , image = "ic-pending-grey.svg"
                                            }
                                            ++ [ style "background-size" "contain" ]
                                        )
                        , test "status text is grey" <|
                            \_ ->
                                whenOnDashboard { highDensity = False }
                                    |> pipelineWithStatus
                                        Concourse.BuildStatusPending
                                        False
                                    |> findStatusText
                                    |> Query.has [ style "color" lightGrey ]
                        , test "status text says 'pending'" <|
                            \_ ->
                                whenOnDashboard { highDensity = False }
                                    |> pipelineWithStatus
                                        Concourse.BuildStatusPending
                                        False
                                    |> findStatusText
                                    |> Query.has
                                        [ text "pending" ]
                        , test "when running, status text says 'pending'" <|
                            \_ ->
                                whenOnDashboard { highDensity = False }
                                    |> pipelineWithStatus
                                        Concourse.BuildStatusPending
                                        True
                                    |> findStatusText
                                    |> Query.has
                                        [ text "running" ]
                        ]
                    , describe "when pipeline is succeeding"
                        [ test "status icon is a green check" <|
                            \_ ->
                                whenOnDashboard { highDensity = False }
                                    |> pipelineWithStatus
                                        Concourse.BuildStatusSucceeded
                                        False
                                    |> findStatusIcon
                                    |> Query.has
                                        (iconSelector
                                            { size = "20px"
                                            , image = "ic-running-green.svg"
                                            }
                                            ++ [ style "background-size" "contain" ]
                                        )
                        , test "status text is green" <|
                            \_ ->
                                whenOnDashboard { highDensity = False }
                                    |> pipelineWithStatus
                                        Concourse.BuildStatusSucceeded
                                        False
                                    |> findStatusText
                                    |> Query.has [ style "color" green ]
                        , test "when running, status text says 'running'" <|
                            \_ ->
                                whenOnDashboard { highDensity = False }
                                    |> pipelineWithStatus
                                        Concourse.BuildStatusSucceeded
                                        True
                                    |> findStatusText
                                    |> Query.has
                                        [ text "running" ]
                        , test "when not running, status text shows age" <|
                            \_ ->
                                Common.init "/"
                                    |> givenDataUnauthenticatedFromApplication
                                        (\u ->
                                            { teams =
                                                [ { id = 0, name = "team" } ]
                                            , pipelines =
                                                [ onePipeline "team" ]
                                            , jobs =
                                                [ jobWithNameTransitionedAt
                                                    "job"
                                                    (Just <| Time.millisToPosix 0)
                                                    Concourse.BuildStatusSucceeded
                                                ]
                                            , resources = []
                                            , version = ""
                                            , user = u
                                            }
                                        )
                                    |> afterSeconds 1
                                    |> Common.queryView
                                    |> findStatusText
                                    |> Query.has
                                        [ text "1s" ]
                        ]
                    , describe "when pipeline is failing"
                        [ test "status icon is a red !" <|
                            \_ ->
                                whenOnDashboard { highDensity = False }
                                    |> pipelineWithStatus
                                        Concourse.BuildStatusFailed
                                        False
                                    |> findStatusIcon
                                    |> Query.has
                                        (iconSelector
                                            { size = "20px"
                                            , image = "ic-failing-red.svg"
                                            }
                                            ++ [ style "background-size" "contain" ]
                                        )
                        , test "status text is red" <|
                            \_ ->
                                whenOnDashboard { highDensity = False }
                                    |> pipelineWithStatus
                                        Concourse.BuildStatusFailed
                                        False
                                    |> findStatusText
                                    |> Query.has [ style "color" red ]
                        ]
                    , test "when pipeline is aborted, status icon is a brown x" <|
                        \_ ->
                            whenOnDashboard { highDensity = False }
                                |> pipelineWithStatus
                                    Concourse.BuildStatusAborted
                                    False
                                |> findStatusIcon
                                |> Query.has
                                    (iconSelector
                                        { size = "20px"
                                        , image = "ic-aborted-brown.svg"
                                        }
                                        ++ [ style "background-size" "contain" ]
                                    )
                    , test "when pipeline is errored, status icon is an amber triangle" <|
                        \_ ->
                            whenOnDashboard { highDensity = False }
                                |> pipelineWithStatus
                                    Concourse.BuildStatusErrored
                                    False
                                |> findStatusIcon
                                |> Query.has
                                    (iconSelector
                                        { size = "20px"
                                        , image = "ic-error-orange.svg"
                                        }
                                        ++ [ style "background-size" "contain" ]
                                    )
                    ]
                , describe "right-hand section"
                    [ describe "visibility toggle" <|
                        let
                            pipelineId =
                                { pipelineName = "pipeline"
                                , teamName = "team"
                                }

                            visibilityToggle =
                                Common.queryView
                                    >> Query.find [ class "card-footer" ]
                                    >> Query.children []
                                    >> Query.index -1
                                    >> Query.children []
                                    >> Query.index -1

                            openEye =
                                iconSelector
                                    { size = "20px"
                                    , image = "baseline-visibility-24px.svg"
                                    }
                                    ++ [ style "background-size" "contain" ]

                            slashedOutEye =
                                iconSelector
                                    { size = "20px"
                                    , image = "baseline-visibility-off-24px.svg"
                                    }
                                    ++ [ style "background-size" "contain" ]

                            tooltipAbove tooltipText =
                                [ style "position" "relative"
                                , containing
                                    [ tag "div"
                                    , containing [ text tooltipText ]
                                    , style "background-color" "#9b9b9b"
                                    , style "position" "absolute"
                                    , style "bottom" "100%"
                                    , style "white-space" "nowrap"
                                    , style "padding" "2.5px"
                                    , style "margin-bottom" "5px"
                                    , style "right" "-150%"
                                    ]
                                ]

                            openEyeClickable setup =
                                [ defineHoverBehaviour
                                    { name = "open eye toggle"
                                    , setup =
                                        whenOnDashboard { highDensity = False }
                                            |> setup
                                            |> Tuple.first
                                    , query = visibilityToggle
                                    , unhoveredSelector =
                                        { description = "faded 20px square"
                                        , selector =
                                            openEye
                                                ++ [ style "opacity" "0.5"
                                                   , style "cursor" "pointer"
                                                   ]
                                        }
                                    , hoverable =
                                        Msgs.VisibilityButton pipelineId
                                    , hoveredSelector =
                                        { description = "bright 20px square"
                                        , selector =
                                            openEye
                                                ++ [ style "opacity" "1"
                                                   , style "cursor" "pointer"
                                                   ]
                                                ++ tooltipAbove "hide pipeline"
                                        }
                                    }
                                , test "has click handler" <|
                                    \_ ->
                                        whenOnDashboard { highDensity = False }
                                            |> setup
                                            |> Tuple.first
                                            |> visibilityToggle
                                            |> Event.simulate Event.click
                                            |> Event.expect
                                                (ApplicationMsgs.Update <|
                                                    Msgs.Click <|
                                                        Msgs.VisibilityButton
                                                            pipelineId
                                                )
                                , test "click has HidePipeline effect" <|
                                    \_ ->
                                        whenOnDashboard { highDensity = False }
                                            |> setup
                                            |> Tuple.first
                                            |> Application.update
                                                (ApplicationMsgs.Update <|
                                                    Msgs.Click <|
                                                        Msgs.VisibilityButton
                                                            pipelineId
                                                )
                                            |> Tuple.second
                                            |> Expect.equal
<<<<<<< HEAD
                                                [ Effects.HidePipeline
=======
                                                [ Effects.ChangeVisibility
                                                    Msgs.Hide
>>>>>>> ee0f2517
                                                    pipelineId
                                                ]
                                , defineHoverBehaviour
                                    { name = "visibility spinner"
                                    , setup =
                                        whenOnDashboard { highDensity = False }
                                            |> setup
                                            |> Tuple.first
                                            |> Application.update
                                                (ApplicationMsgs.Update <|
                                                    Msgs.Click <|
                                                        Msgs.VisibilityButton
                                                            pipelineId
                                                )
                                            |> Tuple.first
                                    , query = visibilityToggle
                                    , unhoveredSelector =
                                        { description = "20px spinner"
                                        , selector =
                                            [ style "animation"
                                                "container-rotate 1568ms linear infinite"
                                            , style "height" "20px"
                                            , style "width" "20px"
                                            ]
                                        }
                                    , hoverable =
                                        Msgs.VisibilityButton pipelineId
                                    , hoveredSelector =
                                        { description = "20px spinner"
                                        , selector =
                                            [ style "animation"
                                                "container-rotate 1568ms linear infinite"
                                            , style "height" "20px"
                                            , style "width" "20px"
                                            ]
                                        }
                                    }
                                , test "success resolves spinner to slashed-out eye" <|
                                    \_ ->
                                        whenOnDashboard { highDensity = False }
                                            |> setup
                                            |> Tuple.first
                                            |> Application.update
                                                (ApplicationMsgs.Update <|
                                                    Msgs.Click <|
                                                        Msgs.VisibilityButton
                                                            pipelineId
                                                )
                                            |> Tuple.first
                                            |> Application.handleCallback
<<<<<<< HEAD
                                                (Callback.PipelineHidden
                                                    pipelineId
                                                 <|
                                                    Ok ()
=======
                                                (Callback.VisibilityChanged
                                                    Msgs.Hide
                                                    pipelineId
                                                    (Ok ())
>>>>>>> ee0f2517
                                                )
                                            |> Tuple.first
                                            |> visibilityToggle
                                            |> Query.has slashedOutEye
                                , test "error resolves spinner to open eye" <|
                                    \_ ->
                                        whenOnDashboard { highDensity = False }
                                            |> setup
                                            |> Tuple.first
                                            |> Application.update
                                                (ApplicationMsgs.Update <|
                                                    Msgs.Click <|
                                                        Msgs.VisibilityButton
                                                            pipelineId
                                                )
                                            |> Tuple.first
                                            |> Application.handleCallback
<<<<<<< HEAD
                                                (Callback.PipelineHidden
=======
                                                (Callback.VisibilityChanged
                                                    Msgs.Hide
>>>>>>> ee0f2517
                                                    pipelineId
                                                 <|
                                                    Err <|
                                                        Http.BadStatus
                                                            { url = "http://example.com"
                                                            , status =
                                                                { code = 500
                                                                , message = ""
                                                                }
                                                            , headers = Dict.empty
                                                            , body = ""
                                                            }
                                                )
                                            |> Tuple.first
                                            |> visibilityToggle
                                            |> Query.has openEye
                                , test "401 redirects to login" <|
                                    \_ ->
                                        whenOnDashboard { highDensity = False }
                                            |> setup
                                            |> Tuple.first
                                            |> Application.update
                                                (ApplicationMsgs.Update <|
                                                    Msgs.Click <|
                                                        Msgs.VisibilityButton
                                                            pipelineId
                                                )
                                            |> Tuple.first
                                            |> Application.handleCallback
<<<<<<< HEAD
                                                (Callback.PipelineHidden
=======
                                                (Callback.VisibilityChanged
                                                    Msgs.Hide
>>>>>>> ee0f2517
                                                    pipelineId
                                                 <|
                                                    Err <|
                                                        Http.BadStatus
                                                            { url = "http://example.com"
                                                            , status =
                                                                { code = 401
                                                                , message = "unauthorized"
                                                                }
                                                            , headers = Dict.empty
                                                            , body = ""
                                                            }
                                                )
                                            |> Tuple.second
                                            |> Expect.equal
                                                [ Effects.RedirectToLogin ]
                                ]

                            openEyeUnclickable setup =
                                [ defineHoverBehaviour
                                    { name = "open eye toggle"
                                    , setup =
                                        whenOnDashboard { highDensity = False }
                                            |> setup
                                            |> Tuple.first
                                    , query = visibilityToggle
                                    , unhoveredSelector =
                                        { description = "faded 20px square"
                                        , selector =
                                            openEye
                                                ++ [ style "opacity" "0.5"
                                                   , style "cursor" "default"
                                                   ]
                                        }
                                    , hoverable =
                                        Msgs.VisibilityButton pipelineId
                                    , hoveredSelector =
                                        { description = "faded 20px square"
                                        , selector =
                                            openEye
                                                ++ [ style "opacity" "0.5"
                                                   , style "cursor" "default"
                                                   ]
                                        }
                                    }
                                , test "has no click handler" <|
                                    \_ ->
                                        whenOnDashboard { highDensity = False }
                                            |> setup
                                            |> Tuple.first
                                            |> visibilityToggle
                                            |> Event.simulate Event.click
                                            |> Event.toResult
                                            |> Expect.err
                                ]

                            slashedOutEyeClickable setup =
                                [ defineHoverBehaviour
                                    { name = "slashed-out eye toggle"
                                    , setup =
                                        whenOnDashboard { highDensity = False }
                                            |> setup
                                            |> Tuple.first
                                    , query = visibilityToggle
                                    , unhoveredSelector =
                                        { description = "faded 20px square"
                                        , selector =
                                            slashedOutEye
                                                ++ [ style "opacity" "0.5"
                                                   , style "cursor" "pointer"
                                                   ]
                                        }
                                    , hoverable =
                                        Msgs.VisibilityButton pipelineId
                                    , hoveredSelector =
                                        { description = "bright 20px square"
                                        , selector =
                                            slashedOutEye
                                                ++ [ style "opacity" "1"
                                                   , style "cursor" "pointer"
                                                   ]
                                                ++ tooltipAbove "expose pipeline"
                                        }
                                    }
                                , test "has click handler" <|
                                    \_ ->
                                        whenOnDashboard { highDensity = False }
                                            |> setup
                                            |> Tuple.first
                                            |> visibilityToggle
                                            |> Event.simulate Event.click
                                            |> Event.expect
                                                (ApplicationMsgs.Update <|
                                                    Msgs.Click <|
                                                        Msgs.VisibilityButton
                                                            pipelineId
                                                )
                                , test "click has ExposePipeline effect" <|
                                    \_ ->
                                        whenOnDashboard { highDensity = False }
                                            |> setup
                                            |> Tuple.first
                                            |> Application.update
                                                (ApplicationMsgs.Update <|
                                                    Msgs.Click <|
                                                        Msgs.VisibilityButton
                                                            pipelineId
                                                )
                                            |> Tuple.second
                                            |> Expect.equal
<<<<<<< HEAD
                                                [ Effects.ExposePipeline
=======
                                                [ Effects.ChangeVisibility
                                                    Msgs.Expose
>>>>>>> ee0f2517
                                                    pipelineId
                                                ]
                                , defineHoverBehaviour
                                    { name = "visibility spinner"
                                    , setup =
                                        whenOnDashboard { highDensity = False }
                                            |> setup
                                            |> Tuple.first
                                            |> Application.update
                                                (ApplicationMsgs.Update <|
                                                    Msgs.Click <|
                                                        Msgs.VisibilityButton
                                                            pipelineId
                                                )
                                            |> Tuple.first
                                    , query = visibilityToggle
                                    , unhoveredSelector =
                                        { description = "20px spinner"
                                        , selector =
                                            [ style "animation"
                                                "container-rotate 1568ms linear infinite"
                                            , style "height" "20px"
                                            , style "width" "20px"
                                            ]
                                        }
                                    , hoverable =
                                        Msgs.VisibilityButton pipelineId
                                    , hoveredSelector =
                                        { description = "20px spinner"
                                        , selector =
                                            [ style "animation"
                                                "container-rotate 1568ms linear infinite"
                                            , style "height" "20px"
                                            , style "width" "20px"
                                            ]
                                        }
                                    }
                                , test "success resolves spinner to open eye" <|
                                    \_ ->
                                        whenOnDashboard { highDensity = False }
                                            |> setup
                                            |> Tuple.first
                                            |> Application.update
                                                (ApplicationMsgs.Update <|
                                                    Msgs.Click <|
                                                        Msgs.VisibilityButton
                                                            pipelineId
                                                )
                                            |> Tuple.first
                                            |> Application.handleCallback
<<<<<<< HEAD
                                                (Callback.PipelineExposed
                                                    pipelineId
                                                 <|
                                                    Ok ()
=======
                                                (Callback.VisibilityChanged
                                                    Msgs.Expose
                                                    pipelineId
                                                    (Ok ())
>>>>>>> ee0f2517
                                                )
                                            |> Tuple.first
                                            |> visibilityToggle
                                            |> Query.has openEye
                                , test "error resolves spinner to slashed-out eye" <|
                                    \_ ->
                                        whenOnDashboard { highDensity = False }
                                            |> setup
                                            |> Tuple.first
                                            |> Application.update
                                                (ApplicationMsgs.Update <|
                                                    Msgs.Click <|
                                                        Msgs.VisibilityButton
                                                            pipelineId
                                                )
                                            |> Tuple.first
                                            |> Application.handleCallback
<<<<<<< HEAD
                                                (Callback.PipelineExposed
=======
                                                (Callback.VisibilityChanged
                                                    Msgs.Expose
>>>>>>> ee0f2517
                                                    pipelineId
                                                 <|
                                                    Err <|
                                                        Http.BadStatus
                                                            { url = "http://example.com"
                                                            , status =
                                                                { code = 500
                                                                , message = ""
                                                                }
                                                            , headers = Dict.empty
                                                            , body = ""
                                                            }
                                                )
                                            |> Tuple.first
                                            |> visibilityToggle
                                            |> Query.has slashedOutEye
                                ]

                            slashedOutEyeUnclickable setup =
                                [ defineHoverBehaviour
                                    { name = "slashed-out eye toggle"
                                    , setup =
                                        whenOnDashboard { highDensity = False }
                                            |> setup
                                            |> Tuple.first
                                    , query = visibilityToggle
                                    , unhoveredSelector =
                                        { description = "faded 20px square"
                                        , selector =
                                            slashedOutEye
                                                ++ [ style "opacity" "0.5"
                                                   , style "cursor" "default"
                                                   ]
                                        }
                                    , hoverable =
                                        Msgs.VisibilityButton pipelineId
                                    , hoveredSelector =
                                        { description = "faded 20px square"
                                        , selector =
                                            slashedOutEye
                                                ++ [ style "opacity" "0.5"
                                                   , style "cursor" "default"
                                                   ]
                                        }
                                    }
                                , test "has no click handler" <|
                                    \_ ->
                                        whenOnDashboard { highDensity = False }
                                            |> setup
                                            |> Tuple.first
                                            |> visibilityToggle
                                            |> Event.simulate Event.click
                                            |> Event.toResult
                                            |> Expect.err
                                ]
                        in
                        [ describe "when authorized" <|
                            let
                                whenAuthorizedPublic =
                                    givenDataAndUser
                                        (oneTeamOnePipeline "team")
                                        (userWithRoles
                                            [ ( "team", [ "owner" ] ) ]
                                        )

                                whenAuthorizedNonPublic =
                                    givenDataAndUser
                                        (oneTeamOnePipelineNonPublic "team")
                                        (userWithRoles
                                            [ ( "team", [ "owner" ] ) ]
                                        )
                            in
                            [ describe "on public pipeline" <|
                                openEyeClickable whenAuthorizedPublic
                            , describe "on a non-public pipeline" <|
                                slashedOutEyeClickable whenAuthorizedNonPublic
                            ]
                        , describe "when unauthorized" <|
                            let
                                whenUnauthorizedPublic =
                                    givenDataAndUser
                                        (oneTeamOnePipeline "team")
                                        (userWithRoles
                                            [ ( "team", [ "viewer" ] ) ]
                                        )

                                whenUnauthorizedNonPublic =
                                    givenDataAndUser
                                        (oneTeamOnePipelineNonPublic "team")
                                        (userWithRoles
                                            [ ( "team", [ "viewer" ] ) ]
                                        )
                            in
                            [ describe "on public pipeline" <|
                                openEyeUnclickable whenUnauthorizedPublic
                            , describe "on a non-public pipeline" <|
                                slashedOutEyeUnclickable
                                    whenUnauthorizedNonPublic
                            ]
                        , describe "when unauthenticated" <|
                            let
                                whenUnauthenticated =
                                    givenDataUnauthenticated
                                        (oneTeamOnePipeline "team")
                            in
                            [ describe "on public pipeline" <|
                                openEyeClickable whenUnauthenticated
                            ]
                        ]
                    , test "there is medium spacing between the eye and the play/pause button" <|
                        \_ ->
                            whenOnDashboard { highDensity = False }
                                |> givenDataAndUser
                                    (oneTeamOnePipeline "team")
                                    (userWithRoles [ ( "team", [ "owner" ] ) ])
                                |> Tuple.first
                                |> Common.queryView
                                |> Query.find [ class "card-footer" ]
                                |> Query.children []
                                |> Query.index -1
                                |> Query.children []
                                |> Expect.all
                                    [ Query.count (Expect.equal 3)
                                    , Query.index 1 >> Query.has [ style "width" "13.5px" ]
                                    ]
                    , describe "pause toggle"
                        [ test "the right section has a 20px square pause button on the left" <|
                            \_ ->
                                whenOnDashboard { highDensity = False }
                                    |> givenDataAndUser
                                        (oneTeamOnePipeline "team")
                                        (userWithRoles [ ( "team", [ "owner" ] ) ])
<<<<<<< HEAD
                                    |> queryView
=======
                                    |> Tuple.first
                                    |> Common.queryView
>>>>>>> ee0f2517
                                    |> Query.find [ class "card-footer" ]
                                    |> Query.children []
                                    |> Query.index -1
                                    |> Query.children []
                                    |> Query.index 0
                                    |> Query.has
                                        (iconSelector
                                            { size = "20px"
                                            , image = "ic-pause-white.svg"
                                            }
                                        )
                        , test "pause button has pointer cursor when authorized" <|
                            \_ ->
                                whenOnDashboard { highDensity = False }
                                    |> givenDataAndUser
                                        (oneTeamOnePipeline "team")
                                        (userWithRoles [ ( "team", [ "owner" ] ) ])
<<<<<<< HEAD
                                    |> queryView
=======
                                    |> Tuple.first
                                    |> Common.queryView
>>>>>>> ee0f2517
                                    |> Query.find [ class "card-footer" ]
                                    |> Query.find
                                        (iconSelector
                                            { size = "20px"
                                            , image = "ic-pause-white.svg"
                                            }
                                        )
                                    |> Query.has [ style "cursor" "pointer" ]
                        , test "pause button is transparent" <|
                            \_ ->
                                whenOnDashboard { highDensity = False }
                                    |> givenDataAndUser
                                        (oneTeamOnePipeline "team")
                                        (userWithRoles [ ( "team", [ "owner" ] ) ])
<<<<<<< HEAD
                                    |> queryView
=======
                                    |> Tuple.first
                                    |> Common.queryView
>>>>>>> ee0f2517
                                    |> Query.find [ class "card-footer" ]
                                    |> Query.find
                                        (iconSelector
                                            { size = "20px"
                                            , image = "ic-pause-white.svg"
                                            }
                                        )
                                    |> Query.has [ style "opacity" "0.5" ]
                        , defineHoverBehaviour
                            { name = "pause button"
                            , setup =
                                whenOnDashboard { highDensity = False }
                                    |> givenDataAndUser
                                        (oneTeamOnePipeline "team")
                                        (userWithRoles [ ( "team", [ "owner" ] ) ])
                                    |> Tuple.first
                            , query =
                                Common.queryView
                                    >> Query.find [ class "card-footer" ]
                                    >> Query.children []
                                    >> Query.index -1
                                    >> Query.children []
                                    >> Query.index 0
                            , unhoveredSelector =
                                { description = "a faded 20px square pause button with pointer cursor"
                                , selector =
                                    iconSelector
                                        { size = "20px"
                                        , image = "ic-pause-white.svg"
                                        }
                                        ++ [ style "cursor" "pointer"
                                           , style "opacity" "0.5"
                                           ]
                                }
                            , hoverable =
                                Msgs.PipelineButton
                                    { pipelineName = "pipeline"
                                    , teamName = "team"
                                    }
                            , hoveredSelector =
                                { description = "a bright 20px square pause button with pointer cursor"
                                , selector =
                                    iconSelector
                                        { size = "20px"
                                        , image = "ic-pause-white.svg"
                                        }
                                        ++ [ style "cursor" "pointer"
                                           , style "opacity" "1"
                                           ]
                                }
                            }
                        , defineHoverBehaviour
                            { name = "play button"
                            , setup =
                                whenOnDashboard { highDensity = False }
                                    |> givenDataAndUser
                                        (oneTeamOnePipelinePaused "team")
                                        (userWithRoles [ ( "team", [ "owner" ] ) ])
                                    |> Tuple.first
                            , query =
                                Common.queryView
                                    >> Query.find [ class "card-footer" ]
                                    >> Query.children []
                                    >> Query.index -1
                                    >> Query.children []
                                    >> Query.index 0
                            , unhoveredSelector =
                                { description = "a transparent 20px square play button with pointer cursor"
                                , selector =
                                    iconSelector
                                        { size = "20px"
                                        , image = "ic-play-white.svg"
                                        }
                                        ++ [ style "cursor" "pointer"
                                           , style "opacity" "0.5"
                                           ]
                                }
                            , hoverable =
                                Msgs.PipelineButton
                                    { pipelineName = "pipeline"
                                    , teamName = "team"
                                    }
                            , hoveredSelector =
                                { description = "an opaque 20px square play button with pointer cursor"
                                , selector =
                                    iconSelector
                                        { size = "20px"
                                        , image = "ic-play-white.svg"
                                        }
                                        ++ [ style "cursor" "pointer"
                                           , style "opacity" "1"
                                           ]
                                }
                            }
                        , test "clicking pause button sends TogglePipeline msg" <|
                            \_ ->
                                whenOnDashboard { highDensity = False }
                                    |> givenDataAndUser
                                        (oneTeamOnePipeline "team")
                                        (userWithRoles [ ( "team", [ "owner" ] ) ])
<<<<<<< HEAD
                                    |> queryView
                                    |> Query.find [ class "card-footer" ]
                                    |> Query.find
                                        (iconSelector
                                            { size = "20px"
                                            , image = "ic-pause-white.svg"
                                            }
                                        )
=======
                                    |> Tuple.first
                                    |> Common.queryView
                                    |> Query.find [ class "card-footer" ]
                                    |> Query.find [ class "pause-toggle" ]
>>>>>>> ee0f2517
                                    |> Event.simulate Event.click
                                    |> Event.expect
                                        (ApplicationMsgs.Update <|
                                            Msgs.Click <|
                                                Msgs.PipelineButton
                                                    { pipelineName = "pipeline"
                                                    , teamName = "team"
                                                    }
                                        )
                        , test "pause button turns into spinner on click" <|
                            \_ ->
                                let
                                    animation =
                                        "container-rotate 1568ms linear infinite"
                                in
                                whenOnDashboard { highDensity = False }
                                    |> givenDataAndUser
                                        (oneTeamOnePipeline "team")
                                        (userWithRoles [ ( "team", [ "owner" ] ) ])
                                    |> Tuple.first
                                    |> Application.update
                                        (ApplicationMsgs.Update <|
                                            Msgs.Click <|
                                                Msgs.PipelineButton
                                                    { pipelineName = "pipeline"
                                                    , teamName = "team"
                                                    }
                                        )
<<<<<<< HEAD
                                    |> queryView
=======
                                    |> Tuple.first
                                    |> Common.queryView
>>>>>>> ee0f2517
                                    |> Query.find [ class "card-footer" ]
                                    |> Query.has [ style "animation" animation ]
                        , test "clicking pause button sends toggle api call" <|
                            \_ ->
                                whenOnDashboard { highDensity = False }
                                    |> givenDataAndUser
                                        (oneTeamOnePipeline "team")
                                        (userWithRoles [ ( "team", [ "owner" ] ) ])
                                    |> Tuple.first
                                    |> Application.update
                                        (ApplicationMsgs.Update <|
                                            Msgs.Click <|
                                                Msgs.PipelineButton
                                                    { pipelineName = "pipeline"
                                                    , teamName = "team"
                                                    }
                                        )
                                    |> Tuple.second
                                    |> Expect.equal
                                        [ Effects.SendTogglePipelineRequest
                                            { pipelineName = "pipeline"
                                            , teamName = "team"
                                            }
                                            False
                                        ]
                        , test "dashboard data is refetched after ok toggle call" <|
                            \_ ->
                                whenOnDashboard { highDensity = False }
                                    |> givenDataAndUser
                                        (oneTeamOnePipeline "team")
                                        (userWithRoles [ ( "team", [ "owner" ] ) ])
                                    |> Tuple.first
                                    |> Application.update
                                        (ApplicationMsgs.Update <|
                                            Msgs.Click <|
                                                Msgs.PipelineButton
                                                    { pipelineName = "pipeline"
                                                    , teamName = "team"
                                                    }
                                        )
                                    |> Tuple.first
                                    |> Application.handleCallback
                                        (Callback.PipelineToggled
                                            { pipelineName = "pipeline"
                                            , teamName = "team"
                                            }
                                            (Ok ())
                                        )
                                    |> Tuple.second
                                    |> Expect.equal [ Effects.FetchData ]
                        , test "401 toggle call redirects to login" <|
                            \_ ->
                                whenOnDashboard { highDensity = False }
                                    |> givenDataUnauthenticated
                                        (oneTeamOnePipeline "team")
                                    |> Tuple.first
                                    |> Application.update
                                        (ApplicationMsgs.Update <|
                                            Msgs.Click <|
                                                Msgs.PipelineButton
                                                    { pipelineName = "pipeline"
                                                    , teamName = "team"
                                                    }
                                        )
                                    |> Tuple.first
                                    |> Application.handleCallback
                                        (Callback.PipelineToggled
                                            { pipelineName = "pipeline"
                                            , teamName = "team"
                                            }
                                            (Err <|
                                                Http.BadStatus
                                                    { url = "http://example.com"
                                                    , status =
                                                        { code = 401
                                                        , message = ""
                                                        }
                                                    , headers = Dict.empty
                                                    , body = ""
                                                    }
                                            )
                                        )
                                    |> Tuple.second
                                    |> Expect.equal [ Effects.RedirectToLogin ]
                        ]
                    ]
                ]
            ]
        , describe "bottom bar"
            [ test "appears by default" <|
                \_ ->
                    whenOnDashboard { highDensity = False }
                        |> givenDataUnauthenticated (apiData [ ( "team", [ "pipeline" ] ) ])
                        |> Tuple.first
                        |> Common.queryView
                        |> Query.has [ id "dashboard-info" ]
            , test "is 50px tall, almost black, fixed to the bottom of the viewport and covers entire width" <|
                \_ ->
                    whenOnDashboard { highDensity = False }
                        |> givenDataUnauthenticated (apiData [ ( "team", [ "pipeline" ] ) ])
                        |> Tuple.first
                        |> Common.queryView
                        |> Query.find [ id "dashboard-info" ]
                        |> Query.has
                            [ style "line-height" "35px"
                            , style "padding" "7.5px 30px"
                            , style "position" "fixed"
                            , style "bottom" "0"
                            , style "background-color" almostBlack
                            , style "width" "100%"
                            , style "box-sizing" "border-box"
                            ]
            , test "lays out contents horizontally, maximizing space between children" <|
                \_ ->
                    whenOnDashboard { highDensity = False }
                        |> givenDataUnauthenticated (apiData [ ( "team", [ "pipeline" ] ) ])
                        |> Tuple.first
                        |> Common.queryView
                        |> Query.find [ id "dashboard-info" ]
                        |> Query.has
                            [ style "display" "flex"
                            , style "justify-content" "space-between"
                            ]
            , test "two children are legend and concourse-info" <|
                \_ ->
                    whenOnDashboard { highDensity = False }
                        |> givenDataUnauthenticated (apiData [ ( "team", [ "pipeline" ] ) ])
                        |> Tuple.first
                        |> Common.queryView
                        |> Query.find [ id "dashboard-info" ]
                        |> Query.children []
                        |> Expect.all
                            [ Query.count (Expect.equal 2)
                            , Query.index 0 >> Query.has [ id "legend" ]
                            , Query.index 1 >> Query.has [ id "concourse-info" ]
                            ]
            , test "lays out children on two lines when view width is below 1230px" <|
                \_ ->
                    Common.init "/"
                        |> givenDataUnauthenticatedFromApplication
                            (apiData [ ( "team", [ "pipeline" ] ) ])
                        |> Application.update
                            (ApplicationMsgs.DeliveryReceived <|
                                WindowResized 1229 300
                            )
                        |> Tuple.first
                        |> Common.queryView
                        |> Query.find [ id "dashboard-info" ]
                        |> Query.has [ style "flex-direction" "column" ]
            , describe "legend"
                [ test "lays out contents horizontally" <|
                    \_ ->
                        whenOnDashboard { highDensity = False }
                            |> givenDataUnauthenticated (apiData [ ( "team", [ "pipeline" ] ) ])
                            |> Tuple.first
                            |> Common.queryView
                            |> Query.find [ id "legend" ]
                            |> Query.has [ style "display" "flex" ]
                , test "shows pipeline statuses" <|
                    \_ ->
                        whenOnDashboard { highDensity = False }
                            |> givenDataUnauthenticated (apiData [ ( "team", [ "pipeline" ] ) ])
                            |> Tuple.first
                            |> Common.queryView
                            |> Query.find [ id "legend" ]
                            |> Query.children []
                            |> Expect.all
                                [ Query.count (Expect.equal 9)
                                , Query.index 0
                                    >> Query.children []
                                    >> Expect.all
                                        [ Query.count (Expect.equal 3)
                                        , Query.index 0
                                            >> Query.has
                                                (iconSelector
                                                    { size = "20px"
                                                    , image = "ic-pending-grey.svg"
                                                    }
                                                )
                                        , Query.index 1
                                            >> Query.has [ style "width" "10px" ]
                                        , Query.index 2 >> Query.has [ text "pending" ]
                                        ]
                                , Query.index 1
                                    >> Query.children []
                                    >> Expect.all
                                        [ Query.count (Expect.equal 3)
                                        , Query.index 0
                                            >> Query.has
                                                (iconSelector
                                                    { size = "20px"
                                                    , image = "ic-pause-blue.svg"
                                                    }
                                                )
                                        , Query.index 1
                                            >> Query.has [ style "width" "10px" ]
                                        , Query.index 2 >> Query.has [ text "paused" ]
                                        ]
                                ]
                , test "the legend separator is grey" <|
                    \_ ->
                        whenOnDashboard { highDensity = False }
                            |> givenDataUnauthenticated (apiData [ ( "team", [ "pipeline" ] ) ])
                            |> Tuple.first
                            |> Common.queryView
                            |> Query.find [ id "legend" ]
                            |> Query.children []
                            |> Query.index -2
                            |> Query.has [ style "color" menuGrey ]
                , test "the legend separator centers contents vertically" <|
                    \_ ->
                        whenOnDashboard { highDensity = False }
                            |> givenDataUnauthenticated
                                (apiData [ ( "team", [ "pipeline" ] ) ])
                            |> Tuple.first
                            |> Common.queryView
                            |> Query.find [ id "legend" ]
                            |> Query.children []
                            |> Query.index -2
                            |> Query.has [ style "display" "flex", style "align-items" "center" ]
                , test "the legend separator is gone when the window width is below 812px" <|
                    \_ ->
                        Common.init "/"
                            |> givenDataUnauthenticatedFromApplication
                                (apiData [ ( "team", [ "pipeline" ] ) ])
                            |> Application.update
                                (ApplicationMsgs.DeliveryReceived <|
                                    WindowResized 800 300
                                )
                            |> Tuple.first
                            |> Common.queryView
                            |> Query.find [ id "legend" ]
                            |> Expect.all
                                [ Query.hasNot [ text "|" ]
                                , Query.children [] >> Query.count (Expect.equal 8)
                                ]
                , test "legend items wrap when window width is below 812px" <|
                    \_ ->
                        Common.init "/"
                            |> givenDataUnauthenticatedFromApplication
                                (apiData [ ( "team", [ "pipeline" ] ) ])
                            |> Application.update
                                (ApplicationMsgs.DeliveryReceived <|
                                    WindowResized 800 300
                                )
                            |> Tuple.first
                            |> Common.queryView
                            |> Query.find [ id "legend" ]
                            |> Query.has [ style "flex-wrap" "wrap" ]
                , test "legend items lay out contents horizontally, centered vertically in grey caps" <|
                    \_ ->
                        whenOnDashboard { highDensity = False }
                            |> givenDataUnauthenticated (apiData [ ( "team", [ "pipeline" ] ) ])
                            |> Tuple.first
                            |> Common.queryView
                            |> Query.find [ id "legend" ]
                            |> Query.children []
                            |> Query.index 0
                            |> Query.has
                                [ style "text-transform" "uppercase"
                                , style "display" "flex"
                                , style "align-items" "center"
                                , style "color" menuGrey
                                ]
                , test "legend items have 20px space between them" <|
                    \_ ->
                        whenOnDashboard { highDensity = False }
                            |> givenDataUnauthenticated
                                (apiData [ ( "team", [ "pipeline" ] ) ])
                            |> Tuple.first
                            |> Common.queryView
                            |> Query.find [ id "legend" ]
                            |> Query.children []
                            |> Query.each
                                (Query.has [ style "margin-right" "20px" ])
                , test "third legend item shows running indicator" <|
                    \_ ->
                        whenOnDashboard { highDensity = False }
                            |> givenDataUnauthenticated
                                (apiData [ ( "team", [ "pipeline" ] ) ])
                            |> Tuple.first
                            |> Common.queryView
                            |> Query.find [ id "legend" ]
                            |> Query.children []
                            |> Query.index 2
                            |> Expect.all
                                [ Query.has
                                    [ style "text-transform" "uppercase"
                                    , style "display" "flex"
                                    ]
                                , Query.children []
                                    >> Expect.all
                                        [ Query.count (Expect.equal 3)
                                        , Query.index 0
                                            >> Query.has
                                                (iconSelector
                                                    { size = "20px"
                                                    , image = "ic-running-legend.svg"
                                                    }
                                                )
                                        , Query.index 1
                                            >> Query.has
                                                [ style "width" "10px" ]
                                        , Query.index 2 >> Query.has [ text "running" ]
                                        ]
                                ]
                ]
            , describe "HD toggle" <|
                let
                    findHDToggle =
                        Query.find [ id "legend" ]
                            >> Query.children []
                            >> Query.index -1

                    hdToggle =
                        whenOnDashboard { highDensity = False }
                            |> givenDataUnauthenticated
                                (apiData [ ( "team", [ "pipeline" ] ) ])
                            |> Tuple.first
                            |> Common.queryView
                            |> findHDToggle
                in
                [ describe "on non-hd view"
                    [ test "lays out contents horizontally" <|
                        \_ ->
                            hdToggle
                                |> Query.has [ style "display" "flex" ]
                    , test "centers contents vertically" <|
                        \_ ->
                            hdToggle
                                |> Query.has [ style "align-items" "center" ]
                    , test "has a margin of 10px between the button and the label" <|
                        \_ ->
                            hdToggle
                                |> Query.children []
                                |> Query.index 0
                                |> Query.has
                                    [ style "margin-right" "10px" ]
                    , test "displays the label using a grey color" <|
                        \_ ->
                            hdToggle
                                |> Query.has [ style "color" menuGrey ]
                    , test "label text is all caps" <|
                        \_ ->
                            hdToggle
                                |> Query.has
                                    [ style "text-transform" "uppercase" ]
                    , test "links to HD view" <|
                        \_ ->
                            hdToggle
                                |> Query.has [ attribute <| Attr.href "/hd" ]
                    , test "displays the off state" <|
                        \_ ->
                            hdToggle
                                |> Query.children []
                                |> Query.index 0
                                |> Query.has
                                    [ style "background-image"
                                        "url(/public/images/ic-hd-off.svg)"
                                    , style "background-size" "contain"
                                    , style "height" "20px"
                                    , style "width" "35px"
                                    ]
                    , test "will not shrink on resizing" <|
                        \_ ->
                            hdToggle
                                |> Query.children []
                                |> Query.index 0
                                |> Query.has [ style "flex-shrink" "0" ]
                    ]
                , describe "on HD view"
                    [ test "displays the on state" <|
                        \_ ->
                            whenOnDashboard { highDensity = True }
                                |> givenDataUnauthenticated
                                    (apiData [ ( "team", [ "pipeline" ] ) ])
                                |> Tuple.first
                                |> Common.queryView
                                |> findHDToggle
                                |> Query.children []
                                |> Query.index 0
                                |> Query.has
                                    [ style "background-image"
                                        "url(/public/images/ic-hd-on.svg)"
                                    , style "background-size" "contain"
                                    , style "height" "20px"
                                    , style "width" "35px"
                                    ]
                    , test "links to normal dashboard view" <|
                        \_ ->
                            whenOnDashboard { highDensity = True }
                                |> givenDataUnauthenticated
                                    (apiData [ ( "team", [ "pipeline" ] ) ])
                                |> Tuple.first
                                |> Common.queryView
                                |> findHDToggle
                                |> Query.has [ attribute <| Attr.href "/" ]
                    , test "will not shrink on resizing" <|
                        \_ ->
                            whenOnDashboard { highDensity = True }
                                |> givenDataUnauthenticated
                                    (apiData
                                        [ ( "team", [ "pipeline" ] ) ]
                                    )
                                |> Tuple.first
                                |> Common.queryView
                                |> findHDToggle
                                |> Query.children []
                                |> Query.index 0
                                |> Query.has
                                    [ style "flex-shrink" "0" ]
                    ]
                ]
            , describe "info section" <|
                let
                    info =
                        whenOnDashboard { highDensity = False }
                            |> givenDataUnauthenticated (apiData [ ( "team", [ "pipeline" ] ) ])
                            |> Tuple.first
                            |> Common.queryView
                            |> Query.find [ id "concourse-info" ]
                in
                [ test "lays out contents horizontally" <|
                    \_ ->
                        info
                            |> Query.has [ style "display" "flex" ]
                , test "displays info in a grey color" <|
                    \_ ->
                        info
                            |> Query.has [ style "color" menuGrey ]
                , test "displays text slightly larger" <|
                    \_ ->
                        info
                            |> Query.has [ style "font-size" "1.25em" ]
                , test "each info item is spaced out by 30px" <|
                    \_ ->
                        info
                            |> Query.children []
                            |> Query.each
                                (Query.has [ style "margin-right" "30px" ])
                , test "each info item centers contents vertically" <|
                    \_ ->
                        info
                            |> Query.children []
                            |> Query.each
                                (Query.has
                                    [ style "align-items" "center"
                                    , style "display" "flex"
                                    ]
                                )
                , test "items in CLI section are 10 px apart" <|
                    \_ ->
                        info
                            |> Query.children []
                            |> Query.index -1
                            |> Query.children []
                            |> Query.each
                                (Query.has [ style "margin-right" "10px" ])
                , describe "cli download icons" <|
                    let
                        cliIcons =
                            info
                                |> Query.children []
                                |> Query.index -1
                                |> Query.children [ tag "a" ]
                    in
                    [ test "icons are grey" <|
                        \_ ->
                            cliIcons
                                |> Query.each
                                    (Query.has [ style "opacity" "0.5" ])
                    , test "have 'download' attribute" <|
                        \_ ->
                            cliIcons
                                |> Query.each
                                    (Query.has
                                        [ attribute <| Attr.download "" ]
                                    )
                    , test "icons have descriptive ARIA labels" <|
                        \_ ->
                            cliIcons
                                |> Expect.all
                                    [ Query.count (Expect.equal 3)
                                    , Query.index 0
                                        >> Query.has
                                            [ attribute <|
                                                Attr.attribute
                                                    "aria-label"
                                                    "Download OS X CLI"
                                            ]
                                    , Query.index 1
                                        >> Query.has
                                            [ attribute <|
                                                Attr.attribute
                                                    "aria-label"
                                                    "Download Windows CLI"
                                            ]
                                    , Query.index 2
                                        >> Query.has
                                            [ attribute <|
                                                Attr.attribute
                                                    "aria-label"
                                                    "Download Linux CLI"
                                            ]
                                    ]
                    , defineHoverBehaviour
                        { name = "os x cli icon"
                        , setup =
                            whenOnDashboard { highDensity = False }
                                |> givenDataUnauthenticated
                                    (apiData
                                        [ ( "team", [ "pipeline" ] ) ]
                                    )
                                |> Tuple.first
                        , query = Common.queryView >> Query.find [ id "cli-osx" ]
                        , unhoveredSelector =
                            { description = "grey apple icon"
                            , selector =
                                [ style "opacity" "0.5"
                                , style "background-size" "contain"
                                ]
                                    ++ iconSelector
                                        { image = "apple-logo.svg"
                                        , size = "20px"
                                        }
                            }
                        , hoverable =
                            Msgs.FooterCliIcon Cli.OSX
                        , hoveredSelector =
                            { description = "white apple icon"
                            , selector =
                                [ style "opacity" "1"
                                , style "background-size" "contain"
                                ]
                                    ++ iconSelector
                                        { image = "apple-logo.svg"
                                        , size = "20px"
                                        }
                            }
                        }
                    , defineHoverBehaviour
                        { name = "windows cli icon"
                        , setup =
                            whenOnDashboard { highDensity = False }
                                |> givenDataUnauthenticated
                                    (apiData
                                        [ ( "team", [ "pipeline" ] ) ]
                                    )
                                |> Tuple.first
                        , query =
                            Common.queryView
                                >> Query.find [ id "cli-windows" ]
                        , unhoveredSelector =
                            { description = "grey windows icon"
                            , selector =
                                [ style "opacity" "0.5"
                                , style "background-size" "contain"
                                ]
                                    ++ iconSelector
                                        { image = "windows-logo.svg"
                                        , size = "20px"
                                        }
                            }
                        , hoverable =
                            Msgs.FooterCliIcon Cli.Windows
                        , hoveredSelector =
                            { description = "white windows icon"
                            , selector =
                                [ style "opacity" "1"
                                , style "background-size" "contain"
                                ]
                                    ++ iconSelector
                                        { image = "windows-logo.svg"
                                        , size = "20px"
                                        }
                            }
                        }
                    , defineHoverBehaviour
                        { name = "linux cli icon"
                        , setup =
                            whenOnDashboard { highDensity = False }
                                |> givenDataUnauthenticated
                                    (apiData
                                        [ ( "team", [ "pipeline" ] ) ]
                                    )
                                |> Tuple.first
                        , query =
                            Common.queryView
                                >> Query.find [ id "cli-linux" ]
                        , unhoveredSelector =
                            { description = "grey linux icon"
                            , selector =
                                [ style "opacity" "0.5"
                                , style "background-size" "contain"
                                ]
                                    ++ iconSelector
                                        { image = "linux-logo.svg"
                                        , size = "20px"
                                        }
                            }
                        , hoverable =
                            Msgs.FooterCliIcon Cli.Linux
                        , hoveredSelector =
                            { description = "white linux icon"
                            , selector =
                                [ style "opacity" "1"
                                , style "background-size" "contain"
                                ]
                                    ++ iconSelector
                                        { image = "linux-logo.svg"
                                        , size = "20px"
                                        }
                            }
                        }
                    ]
                , test "shows concourse version" <|
                    \_ ->
                        whenOnDashboard { highDensity = False }
                            |> givenDataUnauthenticated
                                (\u ->
                                    { teams =
                                        [ { id = 0, name = "team" } ]
                                    , pipelines =
                                        [ onePipeline "team" ]
                                    , jobs = []
                                    , resources = []
                                    , version = "1.2.3"
                                    , user = u
                                    }
                                )
                            |> Tuple.first
                            |> Common.queryView
                            |> Query.find [ id "concourse-info" ]
                            |> Query.has [ text "v1.2.3" ]
                ]
            , test "hides after 6 seconds" <|
                \_ ->
                    Common.init "/"
                        |> givenDataUnauthenticatedFromApplication (apiData [ ( "team", [ "pipeline" ] ) ])
                        |> afterSeconds 6
                        |> Common.queryView
                        |> Query.hasNot [ id "dashboard-info" ]
            , test "reappears on mouse action" <|
                \_ ->
                    Common.init "/"
                        |> givenDataUnauthenticatedFromApplication (apiData [ ( "team", [ "pipeline" ] ) ])
                        |> afterSeconds 6
                        |> Application.update
                            (ApplicationMsgs.DeliveryReceived Moused)
                        |> Tuple.first
                        |> Common.queryView
                        |> Query.has [ id "dashboard-info" ]
            , test "is replaced by keyboard help when pressing '?'" <|
                \_ ->
                    Common.init "/"
                        |> givenDataUnauthenticatedFromApplication
                            (apiData [ ( "team", [ "pipeline" ] ) ])
                        |> Application.update
                            (ApplicationMsgs.DeliveryReceived <|
                                KeyDown
                                    { ctrlKey = False
                                    , shiftKey = True
                                    , metaKey = False
                                    , code = Keyboard.Slash
                                    }
                            )
                        |> Tuple.first
                        |> Common.queryView
                        |> Expect.all
                            [ Query.hasNot [ id "dashboard-info" ]
                            , Query.has [ id "keyboard-help" ]
                            ]
            ]
        , test "subscribes to one and five second timers" <|
            \_ ->
                whenOnDashboard { highDensity = False }
                    |> Application.subscriptions
                    |> Expect.all
                        [ List.member (Subscription.OnClockTick OneSecond)
                            >> Expect.true "doesn't have one second timer"
                        , List.member (Subscription.OnClockTick FiveSeconds)
                            >> Expect.true "doesn't have five second timer"
                        ]
        , test "subscribes to keyups" <|
            \_ ->
                whenOnDashboard { highDensity = False }
                    |> Application.subscriptions
                    |> List.member Subscription.OnKeyUp
                    |> Expect.true "doesn't subscribe to keyups?"
        , test "auto refreshes data every five seconds" <|
            \_ ->
                Common.init "/"
                    |> Application.update
                        (ApplicationMsgs.DeliveryReceived <|
                            ClockTicked FiveSeconds <|
                                Time.millisToPosix 0
                        )
                    |> Tuple.second
                    |> List.member Effects.FetchData
                    |> Expect.true "should refresh data"
        ]


afterSeconds : Int -> Application.Model -> Application.Model
afterSeconds n =
    List.repeat n
        (Application.update
            (ApplicationMsgs.DeliveryReceived <|
                ClockTicked OneSecond <|
                    Time.millisToPosix 1000
            )
            >> Tuple.first
        )
        |> List.foldr (>>) identity


csrfToken : String
csrfToken =
    "csrf_token"


<<<<<<< HEAD
initFromApplication : Application.Model
initFromApplication =
    Application.init
        { turbulenceImgSrc = ""
        , notFoundImgSrc = ""
        , csrfToken = csrfToken
        , authToken = ""
        , pipelineRunningKeyframes = ""
        }
        { protocol = Url.Http
        , host = ""
        , port_ = Nothing
        , path = "/"
        , query = Nothing
        , fragment = Nothing
        }
        |> Tuple.first
=======
defineHoverBehaviour :
    { name : String
    , setup : Application.Model
    , query : Application.Model -> Query.Single ApplicationMsgs.TopLevelMessage
    , unhoveredSelector : { description : String, selector : List Selector }
    , hoverable : Msgs.DomID
    , hoveredSelector : { description : String, selector : List Selector }
    }
    -> Test
defineHoverBehaviour { name, setup, query, unhoveredSelector, hoverable, hoveredSelector } =
    describe (name ++ " hover behaviour")
        [ test (name ++ " is " ++ unhoveredSelector.description) <|
            \_ ->
                setup
                    |> query
                    |> Query.has unhoveredSelector.selector
        , test ("mousing over " ++ name ++ " triggers Hover msg") <|
            \_ ->
                setup
                    |> query
                    |> Event.simulate Event.mouseEnter
                    |> Event.expect
                        (ApplicationMsgs.Update <|
                            Msgs.Hover <|
                                Just hoverable
                        )
        , test
            ("Hover msg causes "
                ++ name
                ++ " to become "
                ++ hoveredSelector.description
            )
          <|
            \_ ->
                setup
                    |> Application.update
                        (ApplicationMsgs.Update <|
                            Msgs.Hover <|
                                Just hoverable
                        )
                    |> Tuple.first
                    |> query
                    |> Query.has hoveredSelector.selector
        , test ("mousing off " ++ name ++ " triggers unhover msg") <|
            \_ ->
                setup
                    |> Application.update
                        (ApplicationMsgs.Update <|
                            Msgs.Hover <|
                                Just hoverable
                        )
                    |> Tuple.first
                    |> query
                    |> Event.simulate Event.mouseLeave
                    |> Event.expect (ApplicationMsgs.Update <| Msgs.Hover Nothing)
        , test
            ("unhover msg causes "
                ++ name
                ++ " to become "
                ++ unhoveredSelector.description
            )
          <|
            \_ ->
                setup
                    |> Application.update
                        (ApplicationMsgs.Update <|
                            Msgs.Hover <|
                                Just hoverable
                        )
                    |> Tuple.first
                    |> Application.update
                        (ApplicationMsgs.Update <|
                            Msgs.Hover Nothing
                        )
                    |> Tuple.first
                    |> query
                    |> Query.has unhoveredSelector.selector
        ]
>>>>>>> ee0f2517


iconSelector : { size : String, image : String } -> List Selector
iconSelector { size, image } =
    [ style "background-image" <| "url(/public/images/" ++ image ++ ")"
    , style "background-position" "50% 50%"
    , style "background-repeat" "no-repeat"
    , style "width" size
    , style "height" size
    ]


whenOnDashboard : { highDensity : Bool } -> Application.Model
whenOnDashboard { highDensity } =
    Common.init <|
        if highDensity then
            "/hd"

        else
            "/"


givenDataAndUser :
    (Maybe Concourse.User -> Concourse.APIData)
    -> Concourse.User
    -> Application.Model
    -> ( Application.Model, List Effects.Effect )
givenDataAndUser data user =
    Application.handleCallback
        (Callback.APIDataFetched <|
            Ok ( Time.millisToPosix 0, data <| Just user )
        )


userWithRoles : List ( String, List String ) -> Concourse.User
userWithRoles roles =
    { id = "0"
    , userName = "test"
    , name = "test"
    , email = "test"
    , teams =
        Dict.fromList roles
    }


givenDataUnauthenticatedFromApplication :
    (Maybe Concourse.User -> Concourse.APIData)
    -> Application.Model
    -> Application.Model
givenDataUnauthenticatedFromApplication data =
    Application.handleCallback
        (Callback.APIDataFetched <| Ok ( Time.millisToPosix 0, data Nothing ))
        >> Tuple.first


givenDataUnauthenticated :
    (Maybe Concourse.User -> Concourse.APIData)
    -> Application.Model
    -> ( Application.Model, List Effects.Effect )
givenDataUnauthenticated data =
    Application.handleCallback
        (Callback.APIDataFetched <|
            Ok ( Time.millisToPosix 0, data Nothing )
        )


givenPipelineWithJob : Maybe Concourse.User -> Concourse.APIData
givenPipelineWithJob user =
    { teams = []
    , pipelines =
        [ { id = 0
          , name = "pipeline"
          , paused = False
          , public = True
          , teamName = "team"
          , groups = []
          }
        ]
    , jobs =
        [ { pipeline =
                { teamName = "team"
                , pipelineName = "pipeline"
                }
          , name = "job"
          , pipelineName = "pipeline"
          , teamName = "team"
          , nextBuild = Nothing
          , finishedBuild =
                Just
                    { id = 0
                    , name = "1"
                    , job = Just { teamName = "team", pipelineName = "pipeline", jobName = "job" }
                    , status = Concourse.BuildStatusSucceeded
                    , duration = { startedAt = Nothing, finishedAt = Nothing }
                    , reapTime = Nothing
                    }
          , transitionBuild = Nothing
          , paused = False
          , disableManualTrigger = False
          , inputs = []
          , outputs = []
          , groups = []
          }
        ]
    , resources = []
    , version = ""
    , user = user
    }


oneTeamOnePipelinePaused : String -> Maybe Concourse.User -> Concourse.APIData
oneTeamOnePipelinePaused teamName user =
    { teams = [ { id = 0, name = teamName } ]
    , pipelines =
        [ { id = 0
          , name = "pipeline"
          , paused = True
          , public = True
          , teamName = teamName
          , groups = []
          }
        ]
    , jobs = []
    , resources = []
    , version = ""
    , user = user
    }


oneTeamOnePipelineNonPublic : String -> Maybe Concourse.User -> Concourse.APIData
oneTeamOnePipelineNonPublic teamName user =
    { teams = [ { id = 0, name = teamName } ]
    , pipelines =
        [ { id = 0
          , name = "pipeline"
          , paused = False
          , public = False
          , teamName = teamName
          , groups = []
          }
        ]
    , jobs = []
    , resources = []
    , version = ""
    , user = user
    }


oneTeamOnePipeline : String -> Maybe Concourse.User -> Concourse.APIData
oneTeamOnePipeline teamName =
    apiData [ ( teamName, [ "pipeline" ] ) ]


onePipeline : String -> Concourse.Pipeline
onePipeline teamName =
    { id = 0
    , name = "pipeline"
    , paused = False
    , public = True
    , teamName = teamName
    , groups = []
    }


onePipelinePaused : String -> Concourse.Pipeline
onePipelinePaused teamName =
    { id = 0
    , name = "pipeline"
    , paused = True
    , public = True
    , teamName = teamName
    , groups = []
    }


apiData : List ( String, List String ) -> Maybe Concourse.User -> Concourse.APIData
apiData pipelines user =
    { teams = pipelines |> List.map Tuple.first |> List.indexedMap Concourse.Team
    , pipelines =
        pipelines
            |> List.concatMap
                (\( teamName, ps ) ->
                    ps
                        |> List.indexedMap
                            (\i p ->
                                { id = i
                                , name = p
                                , paused = False
                                , public = True
                                , teamName = teamName
                                , groups = []
                                }
                            )
                )
    , jobs = []
    , resources = []
    , version = ""
    , user = user
    }


running : Concourse.Job -> Concourse.Job
running j =
    { j
        | nextBuild =
            Just
                { id = 1
                , name = "1"
                , job =
                    Just
                        { teamName = "team"
                        , pipelineName = "pipeline"
                        , jobName = "job"
                        }
                , status = Concourse.BuildStatusStarted
                , duration =
                    { startedAt = Nothing
                    , finishedAt = Nothing
                    }
                , reapTime = Nothing
                }
    }


otherJob : Concourse.BuildStatus -> Concourse.Job
otherJob =
    jobWithNameTransitionedAt "other-job" <| Just <| Time.millisToPosix 0


job : Concourse.BuildStatus -> Concourse.Job
job =
    jobWithNameTransitionedAt "job" <| Just <| Time.millisToPosix 0


jobWithNameTransitionedAt : String -> Maybe Time.Posix -> Concourse.BuildStatus -> Concourse.Job
jobWithNameTransitionedAt jobName transitionedAt status =
    { pipeline =
        { teamName = "team"
        , pipelineName = "pipeline"
        }
    , name = jobName
    , pipelineName = "pipeline"
    , teamName = "team"
    , nextBuild = Nothing
    , finishedBuild =
        Just
            { id = 0
            , name = "0"
            , job =
                Just
                    { teamName = "team"
                    , pipelineName = "pipeline"
                    , jobName = jobName
                    }
            , status = status
            , duration =
                { startedAt = Nothing
                , finishedAt = Nothing
                }
            , reapTime = Nothing
            }
    , transitionBuild =
        transitionedAt
            |> Maybe.map
                (\t ->
                    { id = 1
                    , name = "1"
                    , job =
                        Just
                            { teamName = "team"
                            , pipelineName = "pipeline"
                            , jobName = jobName
                            }
                    , status = status
                    , duration =
                        { startedAt = Nothing
                        , finishedAt = Just <| t
                        }
                    , reapTime = Nothing
                    }
                )
    , paused = False
    , disableManualTrigger = False
    , inputs = []
    , outputs = []
    , groups = []
    }


circularJobs : List Concourse.Job
circularJobs =
    [ { pipeline =
            { teamName = "team"
            , pipelineName = "pipeline"
            }
      , name = "jobA"
      , pipelineName = "pipeline"
      , teamName = "team"
      , nextBuild = Nothing
      , finishedBuild =
            Just
                { id = 0
                , name = "0"
                , job =
                    Just
                        { teamName = "team"
                        , pipelineName = "pipeline"
                        , jobName = "jobA"
                        }
                , status = Concourse.BuildStatusSucceeded
                , duration =
                    { startedAt = Nothing
                    , finishedAt = Nothing
                    }
                , reapTime = Nothing
                }
      , transitionBuild =
            Just
                { id = 1
                , name = "1"
                , job =
                    Just
                        { teamName = "team"
                        , pipelineName = "pipeline"
                        , jobName = "jobA"
                        }
                , status = Concourse.BuildStatusSucceeded
                , duration =
                    { startedAt = Nothing
                    , finishedAt = Just <| Time.millisToPosix 0
                    }
                , reapTime = Nothing
                }
      , paused = False
      , disableManualTrigger = False
      , inputs =
            [ { name = "inA"
              , resource = "res0"
              , passed = [ "jobB" ]
              , trigger = True
              }
            ]
      , outputs = []
      , groups = []
      }
    , { pipeline =
            { teamName = "team"
            , pipelineName = "pipeline"
            }
      , name = "jobB"
      , pipelineName = "pipeline"
      , teamName = "team"
      , nextBuild = Nothing
      , finishedBuild =
            Just
                { id = 0
                , name = "0"
                , job =
                    Just
                        { teamName = "team"
                        , pipelineName = "pipeline"
                        , jobName = "jobB"
                        }
                , status = Concourse.BuildStatusSucceeded
                , duration =
                    { startedAt = Nothing
                    , finishedAt = Nothing
                    }
                , reapTime = Nothing
                }
      , transitionBuild =
            Just
                { id = 1
                , name = "1"
                , job =
                    Just
                        { teamName = "team"
                        , pipelineName = "pipeline"
                        , jobName = "jobB"
                        }
                , status = Concourse.BuildStatusSucceeded
                , duration =
                    { startedAt = Nothing
                    , finishedAt = Just <| Time.millisToPosix 0
                    }
                , reapTime = Nothing
                }
      , paused = False
      , disableManualTrigger = False
      , inputs =
            [ { name = "inB"
              , resource = "res0"
              , passed = [ "jobA" ]
              , trigger = True
              }
            ]
      , outputs = []
      , groups = []
      }
    ]


teamHeaderSelector : List Selector
teamHeaderSelector =
    [ class <| .sectionHeaderClass Effects.stickyHeaderConfig ]


teamHeaderHasNoPill :
    String
    -> Query.Single ApplicationMsgs.TopLevelMessage
    -> Expectation
teamHeaderHasNoPill teamName =
    Query.find (teamHeaderSelector ++ [ containing [ text teamName ] ])
        >> Query.children []
        >> Query.count (Expect.equal 1)


teamHeaderHasPill :
    String
    -> String
    -> Query.Single ApplicationMsgs.TopLevelMessage
    -> Expectation
teamHeaderHasPill teamName pillText =
    Query.find (teamHeaderSelector ++ [ containing [ text teamName ] ])
        >> Query.children []
        >> Expect.all
            [ Query.count (Expect.equal 2)
            , Query.index 1 >> Query.has [ text pillText ]
            ]<|MERGE_RESOLUTION|>--- conflicted
+++ resolved
@@ -116,8 +116,6 @@
     "#e67e22"
 
 
-<<<<<<< HEAD
-=======
 pipelineRunningKeyframes : String
 pipelineRunningKeyframes =
     "pipeline-running"
@@ -134,7 +132,6 @@
     }
 
 
->>>>>>> ee0f2517
 all : Test
 all =
     describe "Dashboard"
@@ -678,10 +675,7 @@
                         (ApplicationMsgs.Update <|
                             Msgs.Click Msgs.LogoutButton
                         )
-<<<<<<< HEAD
-=======
                     |> Tuple.first
->>>>>>> ee0f2517
                     |> showsLoadingState
         , test "links to specific builds" <|
             \_ ->
@@ -2194,12 +2188,8 @@
                                                 )
                                             |> Tuple.second
                                             |> Expect.equal
-<<<<<<< HEAD
-                                                [ Effects.HidePipeline
-=======
                                                 [ Effects.ChangeVisibility
                                                     Msgs.Hide
->>>>>>> ee0f2517
                                                     pipelineId
                                                 ]
                                 , defineHoverBehaviour
@@ -2250,17 +2240,10 @@
                                                 )
                                             |> Tuple.first
                                             |> Application.handleCallback
-<<<<<<< HEAD
-                                                (Callback.PipelineHidden
-                                                    pipelineId
-                                                 <|
-                                                    Ok ()
-=======
                                                 (Callback.VisibilityChanged
                                                     Msgs.Hide
                                                     pipelineId
                                                     (Ok ())
->>>>>>> ee0f2517
                                                 )
                                             |> Tuple.first
                                             |> visibilityToggle
@@ -2278,12 +2261,8 @@
                                                 )
                                             |> Tuple.first
                                             |> Application.handleCallback
-<<<<<<< HEAD
-                                                (Callback.PipelineHidden
-=======
                                                 (Callback.VisibilityChanged
                                                     Msgs.Hide
->>>>>>> ee0f2517
                                                     pipelineId
                                                  <|
                                                     Err <|
@@ -2313,12 +2292,8 @@
                                                 )
                                             |> Tuple.first
                                             |> Application.handleCallback
-<<<<<<< HEAD
-                                                (Callback.PipelineHidden
-=======
                                                 (Callback.VisibilityChanged
                                                     Msgs.Hide
->>>>>>> ee0f2517
                                                     pipelineId
                                                  <|
                                                     Err <|
@@ -2429,12 +2404,8 @@
                                                 )
                                             |> Tuple.second
                                             |> Expect.equal
-<<<<<<< HEAD
-                                                [ Effects.ExposePipeline
-=======
                                                 [ Effects.ChangeVisibility
                                                     Msgs.Expose
->>>>>>> ee0f2517
                                                     pipelineId
                                                 ]
                                 , defineHoverBehaviour
@@ -2485,17 +2456,10 @@
                                                 )
                                             |> Tuple.first
                                             |> Application.handleCallback
-<<<<<<< HEAD
-                                                (Callback.PipelineExposed
-                                                    pipelineId
-                                                 <|
-                                                    Ok ()
-=======
                                                 (Callback.VisibilityChanged
                                                     Msgs.Expose
                                                     pipelineId
                                                     (Ok ())
->>>>>>> ee0f2517
                                                 )
                                             |> Tuple.first
                                             |> visibilityToggle
@@ -2513,12 +2477,8 @@
                                                 )
                                             |> Tuple.first
                                             |> Application.handleCallback
-<<<<<<< HEAD
-                                                (Callback.PipelineExposed
-=======
                                                 (Callback.VisibilityChanged
                                                     Msgs.Expose
->>>>>>> ee0f2517
                                                     pipelineId
                                                  <|
                                                     Err <|
@@ -2651,12 +2611,8 @@
                                     |> givenDataAndUser
                                         (oneTeamOnePipeline "team")
                                         (userWithRoles [ ( "team", [ "owner" ] ) ])
-<<<<<<< HEAD
-                                    |> queryView
-=======
                                     |> Tuple.first
                                     |> Common.queryView
->>>>>>> ee0f2517
                                     |> Query.find [ class "card-footer" ]
                                     |> Query.children []
                                     |> Query.index -1
@@ -2674,12 +2630,8 @@
                                     |> givenDataAndUser
                                         (oneTeamOnePipeline "team")
                                         (userWithRoles [ ( "team", [ "owner" ] ) ])
-<<<<<<< HEAD
-                                    |> queryView
-=======
                                     |> Tuple.first
                                     |> Common.queryView
->>>>>>> ee0f2517
                                     |> Query.find [ class "card-footer" ]
                                     |> Query.find
                                         (iconSelector
@@ -2694,12 +2646,8 @@
                                     |> givenDataAndUser
                                         (oneTeamOnePipeline "team")
                                         (userWithRoles [ ( "team", [ "owner" ] ) ])
-<<<<<<< HEAD
-                                    |> queryView
-=======
                                     |> Tuple.first
                                     |> Common.queryView
->>>>>>> ee0f2517
                                     |> Query.find [ class "card-footer" ]
                                     |> Query.find
                                         (iconSelector
@@ -2800,21 +2748,10 @@
                                     |> givenDataAndUser
                                         (oneTeamOnePipeline "team")
                                         (userWithRoles [ ( "team", [ "owner" ] ) ])
-<<<<<<< HEAD
-                                    |> queryView
-                                    |> Query.find [ class "card-footer" ]
-                                    |> Query.find
-                                        (iconSelector
-                                            { size = "20px"
-                                            , image = "ic-pause-white.svg"
-                                            }
-                                        )
-=======
                                     |> Tuple.first
                                     |> Common.queryView
                                     |> Query.find [ class "card-footer" ]
                                     |> Query.find [ class "pause-toggle" ]
->>>>>>> ee0f2517
                                     |> Event.simulate Event.click
                                     |> Event.expect
                                         (ApplicationMsgs.Update <|
@@ -2843,12 +2780,8 @@
                                                     , teamName = "team"
                                                     }
                                         )
-<<<<<<< HEAD
-                                    |> queryView
-=======
                                     |> Tuple.first
                                     |> Common.queryView
->>>>>>> ee0f2517
                                     |> Query.find [ class "card-footer" ]
                                     |> Query.has [ style "animation" animation ]
                         , test "clicking pause button sends toggle api call" <|
@@ -3570,106 +3503,6 @@
     "csrf_token"
 
 
-<<<<<<< HEAD
-initFromApplication : Application.Model
-initFromApplication =
-    Application.init
-        { turbulenceImgSrc = ""
-        , notFoundImgSrc = ""
-        , csrfToken = csrfToken
-        , authToken = ""
-        , pipelineRunningKeyframes = ""
-        }
-        { protocol = Url.Http
-        , host = ""
-        , port_ = Nothing
-        , path = "/"
-        , query = Nothing
-        , fragment = Nothing
-        }
-        |> Tuple.first
-=======
-defineHoverBehaviour :
-    { name : String
-    , setup : Application.Model
-    , query : Application.Model -> Query.Single ApplicationMsgs.TopLevelMessage
-    , unhoveredSelector : { description : String, selector : List Selector }
-    , hoverable : Msgs.DomID
-    , hoveredSelector : { description : String, selector : List Selector }
-    }
-    -> Test
-defineHoverBehaviour { name, setup, query, unhoveredSelector, hoverable, hoveredSelector } =
-    describe (name ++ " hover behaviour")
-        [ test (name ++ " is " ++ unhoveredSelector.description) <|
-            \_ ->
-                setup
-                    |> query
-                    |> Query.has unhoveredSelector.selector
-        , test ("mousing over " ++ name ++ " triggers Hover msg") <|
-            \_ ->
-                setup
-                    |> query
-                    |> Event.simulate Event.mouseEnter
-                    |> Event.expect
-                        (ApplicationMsgs.Update <|
-                            Msgs.Hover <|
-                                Just hoverable
-                        )
-        , test
-            ("Hover msg causes "
-                ++ name
-                ++ " to become "
-                ++ hoveredSelector.description
-            )
-          <|
-            \_ ->
-                setup
-                    |> Application.update
-                        (ApplicationMsgs.Update <|
-                            Msgs.Hover <|
-                                Just hoverable
-                        )
-                    |> Tuple.first
-                    |> query
-                    |> Query.has hoveredSelector.selector
-        , test ("mousing off " ++ name ++ " triggers unhover msg") <|
-            \_ ->
-                setup
-                    |> Application.update
-                        (ApplicationMsgs.Update <|
-                            Msgs.Hover <|
-                                Just hoverable
-                        )
-                    |> Tuple.first
-                    |> query
-                    |> Event.simulate Event.mouseLeave
-                    |> Event.expect (ApplicationMsgs.Update <| Msgs.Hover Nothing)
-        , test
-            ("unhover msg causes "
-                ++ name
-                ++ " to become "
-                ++ unhoveredSelector.description
-            )
-          <|
-            \_ ->
-                setup
-                    |> Application.update
-                        (ApplicationMsgs.Update <|
-                            Msgs.Hover <|
-                                Just hoverable
-                        )
-                    |> Tuple.first
-                    |> Application.update
-                        (ApplicationMsgs.Update <|
-                            Msgs.Hover Nothing
-                        )
-                    |> Tuple.first
-                    |> query
-                    |> Query.has unhoveredSelector.selector
-        ]
->>>>>>> ee0f2517
-
-
 iconSelector : { size : String, image : String } -> List Selector
 iconSelector { size, image } =
     [ style "background-image" <| "url(/public/images/" ++ image ++ ")"
