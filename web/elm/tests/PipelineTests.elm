module PipelineTests exposing (all)

import Application.Application as Application
import Char
import Common exposing (defineHoverBehaviour)
import Expect exposing (..)
import Html.Attributes as Attr
import Json.Encode
import Keyboard
import Message.Callback as Callback
import Message.Effects as Effects
import Message.Message exposing (Message(..))
import Message.Subscription as Subscription
    exposing
        ( Delivery(..)
        , Interval(..)
        )
import Message.TopLevelMessage as Msgs
import Pipeline.Pipeline as Pipeline exposing (update)
import Routes
import Test exposing (..)
import Test.Html.Event as Event
import Test.Html.Query as Query
import Test.Html.Selector as Selector
    exposing
        ( attribute
        , class
        , containing
        , id
        , style
        , tag
        , text
        )
import Time
import Url


rspecStyleDescribe : String -> model -> List (model -> Test) -> Test
rspecStyleDescribe description beforeEach subTests =
    Test.describe description
        (subTests |> List.map (\f -> f beforeEach))


it : String -> (model -> Expectation) -> model -> Test
it desc expectationFunc model =
    Test.test desc <|
        \_ -> expectationFunc model


all : Test
all =
    describe "Pipeline"
        [ describe "groups" <|
            let
                sampleGroups =
                    [ { name = "group"
                      , jobs = []
                      , resources = []
                      }
                    , { name = "other-group"
                      , jobs = []
                      , resources = []
                      }
                    ]

                setupGroupsBar groups =
                    Application.init
                        { turbulenceImgSrc = ""
                        , notFoundImgSrc = ""
                        , csrfToken = csrfToken
                        , authToken = ""
                        , pipelineRunningKeyframes = ""
                        }
                        { protocol = Url.Http
                        , host = ""
                        , port_ = Nothing
                        , path = "/teams/team/pipelines/pipeline"
                        , query = Just "group=other-group"
                        , fragment = Nothing
                        }
                        |> Tuple.first
                        |> Application.handleCallback
                            (Callback.PipelineFetched
                                (Ok
                                    { id = 0
                                    , name = "pipeline"
                                    , paused = False
                                    , public = True
                                    , teamName = "team"
                                    , groups = groups
                                    }
                                )
                            )
                        |> Tuple.first
            in
            [ describe "groups bar styling"
                [ describe "with groups"
                    [ test "has light text on a dark background" <|
                        \_ ->
                            setupGroupsBar sampleGroups
                                |> Common.queryView
                                |> Query.find [ id "groups-bar" ]
                                |> Query.has
                                    [ style "background-color" "#2b2a2a"
                                    , style "color" "#ffffff"
                                    ]
                    , test "lays out groups in a horizontal list" <|
                        \_ ->
                            setupGroupsBar sampleGroups
                                |> Common.queryView
                                |> Query.find [ id "groups-bar" ]
                                |> Query.has
                                    [ style "display" "flex"
                                    , style "flex-flow" "row wrap"
                                    , style "padding" "5px"
                                    ]
                    , describe "each group" <|
                        let
                            findGroups =
                                Common.queryView
                                    >> Query.find [ id "groups-bar" ]
<<<<<<< HEAD
                                    >> Query.findAll [ tag "li" ]
                                    >> Query.index 0
                                    >> Query.find [ tag "a" ]
                            , unhoveredSelector =
                                { description = "dark outline"
                                , selector =
                                    [ style "border" "1px solid #2b2a2a" ]
                                }
                            , hoverable = Message.Message.JobGroup 0
                            , hoveredSelector =
                                { description = "light grey outline"
                                , selector =
                                    [ style "border" "1px solid #fff2" ]
=======
                                    >> Query.children []
                        in
                        [ test "the individual groups are nicely spaced" <|
                            \_ ->
                                setupGroupsBar sampleGroups
                                    |> findGroups
                                    |> Query.each
                                        (Query.has
                                            [ style "margin" "5px"
                                            , style "padding" "10px"
                                            ]
                                        )
                        , test "the individual groups have large text" <|
                            \_ ->
                                setupGroupsBar sampleGroups
                                    |> findGroups
                                    |> Query.each
                                        (Query.has [ style "font-size" "14px" ])
                        , describe "the individual groups should each have a box around them"
                            [ test "the unselected ones faded" <|
                                \_ ->
                                    setupGroupsBar sampleGroups
                                        |> findGroups
                                        |> Query.index 0
                                        |> Query.has
                                            [ style "opacity" "0.6"
                                            , style "background"
                                                "rgba(151, 151, 151, 0.1)"
                                            , style "border" "1px solid #2b2a2a"
                                            ]
                            , defineHoverBehaviour
                                { name = "group"
                                , setup = setupGroupsBar sampleGroups
                                , query = findGroups >> Query.index 0
                                , updateFunc =
                                    \msg ->
                                        Application.update msg
                                            >> Tuple.first
                                , unhoveredSelector =
                                    { description = "dark outline"
                                    , selector =
                                        [ style "border" "1px solid #2b2a2a" ]
                                    }
                                , mouseEnterMsg =
                                    Msgs.Update <|
                                        Hover <|
                                            Just <|
                                                Message.Message.JobGroup 0
                                , mouseLeaveMsg = Msgs.Update <| Hover Nothing
                                , hoveredSelector =
                                    { description = "light grey outline"
                                    , selector =
                                        [ style "border" "1px solid #fff2" ]
                                    }
>>>>>>> d4d923be
                                }
                            , test "the selected ones brighter" <|
                                \_ ->
                                    setupGroupsBar sampleGroups
                                        |> findGroups
                                        |> Query.index 1
                                        |> Query.has
                                            [ style "opacity" "1"
                                            , style "background" "rgba(151, 151, 151, 0.1)"
                                            , style "border" "1px solid #979797"
                                            ]
                            ]
                        , test "each group should have a name and link" <|
                            \_ ->
                                setupGroupsBar sampleGroups
                                    |> findGroups
                                    |> Expect.all
                                        [ Query.index 0
                                            >> Query.has
                                                [ text "group"
                                                , attribute <|
                                                    Attr.href
                                                        "/teams/team/pipelines/pipeline?group=group"
                                                , tag "a"
                                                ]
                                        , Query.index 1
                                            >> Query.has
                                                [ text "other-group"
                                                , attribute <|
                                                    Attr.href
                                                        "/teams/team/pipelines/pipeline?group=other-group"
                                                , tag "a"
                                                ]
                                        ]
                        ]
                    ]
                , test "with no groups does not display groups list" <|
                    \_ ->
                        setupGroupsBar []
                            |> Common.queryView
                            |> Query.findAll [ id "groups-bar" ]
                            |> Query.count (Expect.equal 0)
                , test "KeyPressed" <|
                    \_ ->
                        setupGroupsBar []
                            |> Application.update
                                (Msgs.DeliveryReceived <|
                                    KeyDown <|
                                        { ctrlKey = False
                                        , shiftKey = False
                                        , metaKey = False
                                        , code = Keyboard.A
                                        }
                                )
                            |> Tuple.second
                            |> Expect.equal []
                , test "KeyPressed f" <|
                    \_ ->
                        setupGroupsBar []
                            |> Application.update
                                (Msgs.DeliveryReceived <|
                                    KeyDown <|
                                        { ctrlKey = False
                                        , shiftKey = False
                                        , metaKey = False
                                        , code = Keyboard.F
                                        }
                                )
                            |> Tuple.second
                            |> Expect.equal [ Effects.ResetPipelineFocus ]
                , test "KeyPressed F" <|
                    \_ ->
                        setupGroupsBar []
                            |> Application.update
                                (Msgs.DeliveryReceived <|
                                    KeyDown <|
                                        { ctrlKey = False
                                        , shiftKey = True
                                        , metaKey = False
                                        , code = Keyboard.F
                                        }
                                )
                            |> Tuple.second
                            |> Expect.equal [ Effects.ResetPipelineFocus ]
                ]
            ]
        , test "title should include the pipline name" <|
            \_ ->
                init "/teams/team/pipelines/pipelineName"
                    |> Application.view
                    |> .title
                    |> Expect.equal "pipelineName - Concourse"
        , describe "update" <|
            let
                defaultModel : Pipeline.Model
                defaultModel =
                    Pipeline.init
                        { pipelineLocator =
                            { teamName = "some-team"
                            , pipelineName = "some-pipeline"
                            }
                        , turbulenceImgSrc = "some-turbulence-img-src"
                        , selectedGroups = []
                        }
                        |> Tuple.first
            in
            [ test "CLI icons at bottom right" <|
                \_ ->
                    init "/teams/team/pipelines/pipeline"
                        |> Common.queryView
                        |> Query.find [ class "cli-downloads" ]
                        |> Query.children []
                        |> Expect.all
                            [ Query.index 0
                                >> Query.has
                                    [ style "background-image" "url(/public/images/apple-logo.svg)"
                                    , style "background-position" "50% 50%"
                                    , style "background-repeat" "no-repeat"
                                    , style "width" "12px"
                                    , style "height" "12px"
                                    , style "display" "inline-block"
                                    , attribute <| Attr.download ""
                                    ]
                            , Query.index 1
                                >> Query.has
                                    [ style "background-image" "url(/public/images/windows-logo.svg)"
                                    , style "background-position" "50% 50%"
                                    , style "background-repeat" "no-repeat"
                                    , style "width" "12px"
                                    , style "height" "12px"
                                    , style "display" "inline-block"
                                    , attribute <| Attr.download ""
                                    ]
                            , Query.index 2
                                >> Query.has
                                    [ style "background-image" "url(/public/images/linux-logo.svg)"
                                    , style "background-position" "50% 50%"
                                    , style "background-repeat" "no-repeat"
                                    , style "width" "12px"
                                    , style "height" "12px"
                                    , style "display" "inline-block"
                                    , attribute <| Attr.download ""
                                    ]
                            ]
            , test "pipeline subscribes to 1s, 5s, and 1m timers" <|
                \_ ->
                    init "/teams/team/pipelines/pipeline"
                        |> Application.subscriptions
                        |> Expect.all
                            [ List.member (Subscription.OnClockTick OneSecond) >> Expect.true "not on one second?"
                            , List.member (Subscription.OnClockTick FiveSeconds) >> Expect.true "not on five seconds?"
                            , List.member (Subscription.OnClockTick OneMinute) >> Expect.true "not on one minute?"
                            ]
            , test "on five second timer, refreshes pipeline" <|
                \_ ->
                    init "/teams/team/pipelines/pipeline"
                        |> Application.update
                            (Msgs.DeliveryReceived
                                (ClockTicked FiveSeconds <|
                                    Time.millisToPosix 0
                                )
                            )
                        |> Tuple.second
                        |> Expect.equal
                            [ Effects.FetchPipeline
                                { teamName = "team"
                                , pipelineName = "pipeline"
                                }
                            ]
            , test "on one minute timer, refreshes version" <|
                \_ ->
                    init "/teams/team/pipelines/pipeline"
                        |> Application.update
                            (Msgs.DeliveryReceived
                                (ClockTicked OneMinute <|
                                    Time.millisToPosix 0
                                )
                            )
                        |> Tuple.second
                        |> Expect.equal [ Effects.FetchVersion ]
            , describe "Legend" <|
                let
                    clockTick =
                        Application.update
                            (Msgs.DeliveryReceived
                                (ClockTicked OneSecond <|
                                    Time.millisToPosix 0
                                )
                            )
                            >> Tuple.first

                    clockTickALot n =
                        List.foldr (>>) identity (List.repeat n clockTick)
                in
                [ test "Legend has definition for pinned resource color" <|
                    \_ ->
                        init "/teams/team/pipelines/pipeline"
                            |> Common.queryView
                            |> Query.find [ id "legend" ]
                            |> Query.children []
                            |> Expect.all
                                [ Query.count (Expect.equal 20)
                                , Query.index 1 >> Query.has [ text "succeeded" ]
                                , Query.index 3 >> Query.has [ text "errored" ]
                                , Query.index 5 >> Query.has [ text "aborted" ]
                                , Query.index 7 >> Query.has [ text "paused" ]
                                , Query.index 8 >> Query.has [ style "background-color" "#5c3bd1" ]
                                , Query.index 9 >> Query.has [ text "pinned" ]
                                , Query.index 11 >> Query.has [ text "failed" ]
                                , Query.index 13 >> Query.has [ text "pending" ]
                                , Query.index 15 >> Query.has [ text "started" ]
                                , Query.index 17 >> Query.has [ text "dependency" ]
                                , Query.index 19 >> Query.has [ text "dependency (trigger)" ]
                                ]
                , test "HideLegendTimerTicked" <|
                    \_ ->
                        init "/teams/team/pipelines/pipeline"
                            |> clockTick
                            |> Common.queryView
                            |> Query.find [ id "legend" ]
                            |> Query.children []
                            |> Query.count (Expect.equal 20)
                , test "HideLegendTimeTicked reaches timeout" <|
                    \_ ->
                        init "/teams/team/pipelines/pipeline"
                            |> clockTickALot 11
                            |> Common.queryView
                            |> Query.hasNot [ id "legend" ]
                , test "Mouse action after legend hidden reshows legend" <|
                    \_ ->
                        init "/teams/team/pipelines/pipeline"
                            |> clockTickALot 11
                            |> Application.update (Msgs.DeliveryReceived Moused)
                            |> Tuple.first
                            |> Common.queryView
                            |> Query.has [ id "legend" ]
                ]
            , rspecStyleDescribe "when on pipeline page"
                (init "/teams/team/pipelines/pipeline")
                [ it "shows a pin icon on top bar" <|
                    Common.queryView
                        >> Query.find [ id "top-bar-app" ]
                        >> Query.has [ id "pin-icon" ]
                , it "top bar has a dark grey background" <|
                    Common.queryView
                        >> Query.find [ id "top-bar-app" ]
                        >> Query.has [ style "background-color" "#1e1d1d" ]
                , it "top bar lays out contents horizontally" <|
                    Common.queryView
                        >> Query.find [ id "top-bar-app" ]
                        >> Query.has [ style "display" "flex" ]
                , it "top bar maximizes spacing between the left and right navs" <|
                    Common.queryView
                        >> Query.find [ id "top-bar-app" ]
                        >> Query.has [ style "justify-content" "space-between" ]
                , it "top bar has a square concourse logo on the left" <|
                    Common.queryView
                        >> Query.find [ id "top-bar-app" ]
                        >> Query.children []
                        >> Query.index 0
                        >> Query.has
                            [ style "background-image"
                                "url(/public/images/concourse-logo-white.svg)"
                            , style "background-position" "50% 50%"
                            , style "background-repeat" "no-repeat"
                            , style "background-size" "42px 42px"
                            , style "width" "54px"
                            , style "height" "54px"
                            ]
                , it "concourse logo on the left is a link to homepage" <|
                    Common.queryView
                        >> Query.find [ id "top-bar-app" ]
                        >> Query.children []
                        >> Query.index 0
                        >> Query.has [ tag "a", attribute <| Attr.href "/" ]
                , it "pin icon has a pin background" <|
                    Common.queryView
                        >> Query.find [ id "top-bar-app" ]
                        >> Query.find [ id "pin-icon" ]
                        >> Query.has [ style "background-image" "url(/public/images/pin-ic-white.svg)" ]
                , it "mousing over pin icon does nothing if there are no pinned resources" <|
                    Common.queryView
                        >> Query.find [ id "top-bar-app" ]
                        >> Query.find [ id "pin-icon" ]
                        >> Query.children []
                        >> Query.first
                        >> Event.simulate Event.mouseEnter
                        >> Event.toResult
                        >> Expect.err
                , it "there is some space between the pin icon and the user menu" <|
                    Common.queryView
                        >> Query.find [ id "top-bar-app" ]
                        >> Query.find [ id "pin-icon" ]
                        >> Query.has [ style "margin-right" "15px" ]
                , it "pin icon has relative positioning" <|
                    Common.queryView
                        >> Query.find [ id "top-bar-app" ]
                        >> Query.find [ id "pin-icon" ]
                        >> Query.has [ style "position" "relative" ]
                , it "pin icon does not have circular background" <|
                    Common.queryView
                        >> Query.findAll
                            [ id "pin-icon"
                            , style "border-radius" "50%"
                            ]
                        >> Query.count (Expect.equal 0)
                , it "pin icon has white color when pipeline has pinned resources" <|
                    givenPinnedResource
                        >> Common.queryView
                        >> Query.find [ id "top-bar-app" ]
                        >> Query.find [ id "pin-icon" ]
                        >> Query.has [ style "background-image" "url(/public/images/pin-ic-white.svg)" ]
                , it "pin icon has pin badge when pipeline has pinned resources" <|
                    givenPinnedResource
                        >> Common.queryView
                        >> Query.find [ id "top-bar-app" ]
                        >> Query.find [ id "pin-icon" ]
                        >> Query.has pinBadgeSelector
                , it "pin badge is purple" <|
                    givenPinnedResource
                        >> Common.queryView
                        >> Query.find [ id "top-bar-app" ]
                        >> Query.find [ id "pin-icon" ]
                        >> Query.find pinBadgeSelector
                        >> Query.has
                            [ style "background-color" "#5c3bd1" ]
                , it "pin badge is circular" <|
                    givenPinnedResource
                        >> Common.queryView
                        >> Query.find [ id "top-bar-app" ]
                        >> Query.find [ id "pin-icon" ]
                        >> Query.find pinBadgeSelector
                        >> Query.has
                            [ style "border-radius" "50%"
                            , style "width" "15px"
                            , style "height" "15px"
                            ]
                , it "pin badge is near the top right of the pin icon" <|
                    givenPinnedResource
                        >> Common.queryView
                        >> Query.find [ id "top-bar-app" ]
                        >> Query.find [ id "pin-icon" ]
                        >> Query.find pinBadgeSelector
                        >> Query.has
                            [ style "position" "absolute"
                            , style "top" "3px"
                            , style "right" "3px"
                            ]
                , it "content inside pin badge is centered horizontally and vertically" <|
                    givenPinnedResource
                        >> Common.queryView
                        >> Query.find [ id "top-bar-app" ]
                        >> Query.find [ id "pin-icon" ]
                        >> Query.find pinBadgeSelector
                        >> Query.has
                            [ style "display" "flex"
                            , style "align-items" "center"
                            , style "justify-content" "center"
                            ]
                , it "pin badge shows count of pinned resources, centered" <|
                    givenPinnedResource
                        >> Common.queryView
                        >> Query.find [ id "top-bar-app" ]
                        >> Query.find [ id "pin-icon" ]
                        >> Query.find pinBadgeSelector
                        >> Query.findAll [ tag "div", containing [ text "1" ] ]
                        >> Query.count (Expect.equal 1)
                , it "pin badge has no other children" <|
                    givenPinnedResource
                        >> Common.queryView
                        >> Query.find [ id "top-bar-app" ]
                        >> Query.find [ id "pin-icon" ]
                        >> Query.find pinBadgeSelector
                        >> Query.children []
                        >> Query.count (Expect.equal 1)
                , it "pin counter works with multiple pinned resources" <|
                    givenMultiplePinnedResources
                        >> Common.queryView
                        >> Query.find [ id "top-bar-app" ]
                        >> Query.find [ id "pin-icon" ]
                        >> Query.find pinBadgeSelector
                        >> Query.findAll [ tag "div", containing [ text "2" ] ]
                        >> Query.count (Expect.equal 1)
                , it "before Hover msg no list of pinned resources is visible" <|
                    givenPinnedResource
                        >> Common.queryView
                        >> Query.find [ id "top-bar-app" ]
                        >> Query.find [ id "pin-icon" ]
                        >> Query.hasNot [ tag "ul" ]
                , it "mousing over pin icon sends Hover msg" <|
                    givenPinnedResource
                        >> Common.queryView
                        >> Query.find [ id "top-bar-app" ]
                        >> Query.find [ id "pin-icon" ]
                        >> Query.children []
                        >> Query.first
                        >> Event.simulate Event.mouseEnter
                        >> Event.expect
                            (Msgs.Update <|
                                Message.Message.Hover <|
                                    Just Message.Message.PinIcon
                            )
                , it "Hover msg causes pin icon to have light grey circular background" <|
                    givenPinnedResource
                        >> Application.update
                            (Msgs.Update <|
                                Message.Message.Hover <|
                                    Just Message.Message.PinIcon
                            )
                        >> Tuple.first
                        >> Common.queryView
                        >> Query.find [ id "pin-icon" ]
                        >> Query.has
                            [ style "background-color" "rgba(255, 255, 255, 0.3)"
                            , style "border-radius" "50%"
                            ]
                , it "Hover msg causes dropdown list of pinned resources to appear" <|
                    givenPinnedResource
                        >> Application.update
                            (Msgs.Update <|
                                Message.Message.Hover <|
                                    Just Message.Message.PinIcon
                            )
                        >> Tuple.first
                        >> Common.queryView
                        >> Query.find [ id "pin-icon" ]
                        >> Query.children [ tag "ul" ]
                        >> Query.count (Expect.equal 1)
                , it "on Hover, pin badge has no other children" <|
                    givenPinnedResource
                        >> Application.update
                            (Msgs.Update <|
                                Message.Message.Hover <|
                                    Just Message.Message.PinIcon
                            )
                        >> Tuple.first
                        >> Common.queryView
                        >> Query.find [ id "top-bar-app" ]
                        >> Query.find [ id "pin-icon" ]
                        >> Query.find pinBadgeSelector
                        >> Query.children []
                        >> Query.count (Expect.equal 1)
                , it "dropdown list of pinned resources contains resource name" <|
                    givenPinnedResource
                        >> Application.update
                            (Msgs.Update <|
                                Message.Message.Hover <|
                                    Just Message.Message.PinIcon
                            )
                        >> Tuple.first
                        >> Common.queryView
                        >> Query.find [ id "top-bar-app" ]
                        >> Query.find [ id "pin-icon" ]
                        >> Query.find [ tag "ul" ]
                        >> Query.has [ tag "li", containing [ text "resource" ] ]
                , it "dropdown list of pinned resources shows resource names in bold" <|
                    givenPinnedResource
                        >> Application.update
                            (Msgs.Update <|
                                Message.Message.Hover <|
                                    Just Message.Message.PinIcon
                            )
                        >> Tuple.first
                        >> Common.queryView
                        >> Query.find [ id "top-bar-app" ]
                        >> Query.find [ id "pin-icon" ]
                        >> Query.find [ tag "ul" ]
                        >> Query.find [ tag "li", containing [ text "resource" ] ]
                        >> Query.findAll [ tag "div", containing [ text "resource" ], style "font-weight" "700" ]
                        >> Query.count (Expect.equal 1)
                , it "dropdown list of pinned resources shows pinned version of each resource" <|
                    givenPinnedResource
                        >> Application.update
                            (Msgs.Update <|
                                Message.Message.Hover <|
                                    Just Message.Message.PinIcon
                            )
                        >> Tuple.first
                        >> Common.queryView
                        >> Query.find [ id "top-bar-app" ]
                        >> Query.find [ id "pin-icon" ]
                        >> Query.find [ tag "ul" ]
                        >> Query.find [ tag "li", containing [ text "resource" ] ]
                        >> Query.has [ tag "table", containing [ text "v1" ] ]
                , it "dropdown list of pinned resources has white background" <|
                    givenPinnedResource
                        >> Application.update
                            (Msgs.Update <|
                                Message.Message.Hover <|
                                    Just Message.Message.PinIcon
                            )
                        >> Tuple.first
                        >> Common.queryView
                        >> Query.find [ id "top-bar-app" ]
                        >> Query.find [ id "pin-icon" ]
                        >> Query.find [ tag "ul" ]
                        >> Query.has [ style "background-color" "#ffffff" ]
                , it "dropdown list of pinned resources is drawn over other elements on the page" <|
                    givenPinnedResource
                        >> Application.update
                            (Msgs.Update <|
                                Message.Message.Hover <|
                                    Just Message.Message.PinIcon
                            )
                        >> Tuple.first
                        >> Common.queryView
                        >> Query.find [ id "top-bar-app" ]
                        >> Query.find [ id "pin-icon" ]
                        >> Query.find [ tag "ul" ]
                        >> Query.has [ style "z-index" "1" ]
                , it "dropdown list of pinned resources has dark grey text" <|
                    givenPinnedResource
                        >> Application.update
                            (Msgs.Update <|
                                Message.Message.Hover <|
                                    Just Message.Message.PinIcon
                            )
                        >> Tuple.first
                        >> Common.queryView
                        >> Query.find [ id "top-bar-app" ]
                        >> Query.find [ id "pin-icon" ]
                        >> Query.find [ tag "ul" ]
                        >> Query.has [ style "color" "#1e1d1d" ]
                , it "dropdown list has upward-pointing arrow" <|
                    givenPinnedResource
                        >> Application.update
                            (Msgs.Update <|
                                Message.Message.Hover <|
                                    Just Message.Message.PinIcon
                            )
                        >> Tuple.first
                        >> Common.queryView
                        >> Query.find [ id "top-bar-app" ]
                        >> Query.find [ id "pin-icon" ]
                        >> Query.children
                            [ style "border-width" "5px"
                            , style "border-style" "solid"
                            , style "border-color" "transparent transparent #ffffff transparent"
                            ]
                        >> Query.count (Expect.equal 1)
                , it "dropdown list of pinned resources is offset below and left of the pin icon" <|
                    givenPinnedResource
                        >> Application.update
                            (Msgs.Update <|
                                Message.Message.Hover <|
                                    Just Message.Message.PinIcon
                            )
                        >> Tuple.first
                        >> Common.queryView
                        >> Query.find [ id "top-bar-app" ]
                        >> Query.find [ id "pin-icon" ]
                        >> Query.find [ tag "ul" ]
                        >> Query.has
                            [ style "position" "absolute"
                            , style "top" "100%"
                            , style "right" "0"
                            , style "margin-top" "0"
                            ]
                , it "dropdown list of pinned resources stretches horizontally to fit content" <|
                    givenPinnedResource
                        >> Application.update
                            (Msgs.Update <|
                                Message.Message.Hover <|
                                    Just Message.Message.PinIcon
                            )
                        >> Tuple.first
                        >> Common.queryView
                        >> Query.find [ id "top-bar-app" ]
                        >> Query.find [ id "pin-icon" ]
                        >> Query.find [ tag "ul" ]
                        >> Query.has [ style "white-space" "nowrap" ]
                , it "dropdown list of pinned resources has no bullet points" <|
                    givenPinnedResource
                        >> Application.update
                            (Msgs.Update <|
                                Message.Message.Hover <|
                                    Just Message.Message.PinIcon
                            )
                        >> Tuple.first
                        >> Common.queryView
                        >> Query.find [ id "top-bar-app" ]
                        >> Query.find [ id "pin-icon" ]
                        >> Query.find [ tag "ul" ]
                        >> Query.has [ style "list-style-type" "none" ]
                , it "dropdown list has comfortable padding" <|
                    givenPinnedResource
                        >> Application.update
                            (Msgs.Update <|
                                Message.Message.Hover <|
                                    Just Message.Message.PinIcon
                            )
                        >> Tuple.first
                        >> Common.queryView
                        >> Query.find [ id "top-bar-app" ]
                        >> Query.find [ id "pin-icon" ]
                        >> Query.find [ tag "ul" ]
                        >> Query.has [ style "padding" "10px" ]
                , it "dropdown list arrow is centered below the pin icon above the list" <|
                    givenPinnedResource
                        >> Application.update
                            (Msgs.Update <|
                                Message.Message.Hover <|
                                    Just Message.Message.PinIcon
                            )
                        >> Tuple.first
                        >> Common.queryView
                        >> Query.find [ id "top-bar-app" ]
                        >> Query.find [ id "pin-icon" ]
                        >> Query.children
                            [ style "border-width" "5px"
                            , style "border-style" "solid"
                            , style "border-color"
                                "transparent transparent #ffffff transparent"
                            ]
                        >> Query.first
                        >> Query.has
                            [ style "top" "100%"
                            , style "right" "50%"
                            , style "margin-right" "-5px"
                            , style "margin-top" "-10px"
                            , style "position" "absolute"
                            ]
                , it "mousing off the pin icon sends Hover Nothing msg" <|
                    givenPinnedResource
                        >> Common.queryView
                        >> Query.find [ id "top-bar-app" ]
                        >> Query.find [ id "pin-icon" ]
                        >> Query.children []
                        >> Query.first
                        >> Event.simulate Event.mouseLeave
                        >> Event.expect (Msgs.Update <| Message.Message.Hover Nothing)
                , it "clicking a pinned resource sends a Navigation TopLevelMessage" <|
                    givenPinnedResource
                        >> Application.update
                            (Msgs.Update <|
                                Message.Message.Hover <|
                                    Just Message.Message.PinIcon
                            )
                        >> Tuple.first
                        >> Common.queryView
                        >> Query.find [ id "pin-icon" ]
                        >> Query.find [ tag "li" ]
                        >> Event.simulate Event.click
                        >> Event.expect
                            (Msgs.Update <|
                                Message.Message.GoToRoute <|
                                    Routes.Resource
                                        { id =
                                            { teamName = "team"
                                            , pipelineName = "pipeline"
                                            , resourceName = "resource"
                                            }
                                        , page = Nothing
                                        }
                            )
                , it "Hover msg causes dropdown list of pinned resources to disappear" <|
                    givenPinnedResource
                        >> Application.update
                            (Msgs.Update <|
                                Message.Message.Hover <|
                                    Just Message.Message.PinIcon
                            )
                        >> Tuple.first
                        >> Application.update (Msgs.Update <| Message.Message.Hover Nothing)
                        >> Tuple.first
                        >> Common.queryView
                        >> Query.find [ id "top-bar-app" ]
                        >> Query.find [ id "pin-icon" ]
                        >> Query.hasNot [ tag "ul" ]
                , it "pinned resources in the dropdown should have a pointer cursor" <|
                    givenPinnedResource
                        >> Application.update
                            (Msgs.Update <|
                                Message.Message.Hover <|
                                    Just Message.Message.PinIcon
                            )
                        >> Tuple.first
                        >> Common.queryView
                        >> Query.find [ id "pin-icon" ]
                        >> Query.find [ tag "ul" ]
                        >> Expect.all
                            [ Query.findAll [ tag "li" ]
                                >> Query.each (Query.has [ style "cursor" "pointer" ])
                            , Query.findAll [ style "cursor" "pointer" ]
                                >> Query.each (Query.has [ tag "li" ])
                            ]
                ]
            , test "top bar lays out contents horizontally" <|
                \_ ->
                    init "/teams/team/pipelines/pipeline"
                        |> Common.queryView
                        |> Query.find [ id "top-bar-app" ]
                        |> Query.has [ style "display" "inline-block" ]
            , test "top bar maximizes spacing between the left and right navs" <|
                \_ ->
                    init "/teams/team/pipelines/pipeline"
                        |> Common.queryView
                        |> Query.find [ id "top-bar-app" ]
                        |> Query.has
                            [ style "justify-content" "space-between"
                            , style "width" "100%"
                            ]
            , test "top bar is sticky" <|
                \_ ->
                    init "/teams/team/pipelines/pipeline"
                        |> Common.queryView
                        |> Query.find [ id "top-bar-app" ]
                        |> Query.has
                            [ style "z-index" "999"
                            , style "position" "fixed"
                            ]
            , test "breadcrumb items are laid out horizontally" <|
                \_ ->
                    init "/teams/team/pipelines/pipeline"
                        |> Common.queryView
                        |> Query.find [ id "top-bar-app" ]
                        |> Query.find [ id "breadcrumbs" ]
                        |> Query.children []
                        |> Query.each
                            (Query.has [ style "display" "inline-block" ])
            , describe "top bar positioning"
                [ testTopBarPositioning "Dashboard" "/"
                , testTopBarPositioning "Pipeline" "/teams/team/pipelines/pipeline"
                , testTopBarPositioning "Job" "/teams/team/pipelines/pipeline/jobs/job"
                , testTopBarPositioning "Build" "/teams/team/pipelines/pipeline/jobs/job/builds/build"
                , testTopBarPositioning "Resource" "/teams/team/pipelines/pipeline/resources/resource"
                , testTopBarPositioning "FlySuccess" "/fly_success"
                ]
            , rspecStyleDescribe "when on job page"
                (init "/teams/team/pipeline/pipeline/jobs/job/builds/1")
                [ it "shows no pin icon on top bar when viewing build page" <|
                    Common.queryView
                        >> Query.find [ id "top-bar-app" ]
                        >> Query.hasNot [ id "pin-icon" ]
                ]
            , test "top nav bar is blue when pipeline is paused" <|
                \_ ->
                    init "/teams/team/pipelines/pipeline"
                        |> Application.handleCallback
                            (Callback.PipelineFetched
                                (Ok
                                    { id = 0
                                    , name = "pipeline"
                                    , paused = True
                                    , public = True
                                    , teamName = "team"
                                    , groups = []
                                    }
                                )
                            )
                        |> Tuple.first
                        |> Common.queryView
                        |> Query.find [ id "top-bar-app" ]
                        |> Query.has [ style "background-color" "#3498db" ]
            , test "breadcrumb list is laid out horizontally" <|
                \_ ->
                    init "/teams/team/pipelines/pipeline"
                        |> Common.queryView
                        |> Query.find [ id "top-bar-app" ]
                        |> Query.find [ id "breadcrumbs" ]
                        |> Query.has
                            [ style "display" "inline-block"
                            , style "padding" "0 10px"
                            ]
            , test "pipeline breadcrumb is laid out horizontally" <|
                \_ ->
                    init "/teams/team/pipelines/pipeline"
                        |> Common.queryView
                        |> Query.find [ id "top-bar-app" ]
                        |> Query.find [ id "breadcrumb-pipeline" ]
                        |> Query.has [ style "display" "inline-block" ]
            , test "top bar has pipeline breadcrumb with icon rendered first" <|
                \_ ->
                    init "/teams/team/pipelines/pipeline"
                        |> Common.queryView
                        |> Query.find [ id "top-bar-app" ]
                        |> Query.find [ id "breadcrumb-pipeline" ]
                        |> Query.children []
                        |> Query.first
                        |> Query.has pipelineBreadcrumbSelector
            , test "top bar has pipeline name after pipeline icon" <|
                \_ ->
                    init "/teams/team/pipelines/pipeline"
                        |> Common.queryView
                        |> Query.find [ id "top-bar-app" ]
                        |> Query.find [ id "breadcrumb-pipeline" ]
                        |> Query.has [ text "pipeline" ]
            ]
        ]


pinBadgeSelector : List Selector.Selector
pinBadgeSelector =
    [ id "pin-badge" ]


pipelineBreadcrumbSelector : List Selector.Selector
pipelineBreadcrumbSelector =
    [ style "background-image" "url(/public/images/ic-breadcrumb-pipeline.svg)"
    , style "background-repeat" "no-repeat"
    ]


jobBreadcrumbSelector : List Selector.Selector
jobBreadcrumbSelector =
    [ style "background-image" "url(/public/images/ic-breadcrumb-job.svg)"
    , style "background-repeat" "no-repeat"
    ]


resourceBreadcrumbSelector : List Selector.Selector
resourceBreadcrumbSelector =
    [ style "background-image" "url(/public/images/ic-breadcrumb-resource.svg)"
    , style "background-repeat" "no-repeat"
    ]


csrfToken : String
csrfToken =
    "csrf_token"


init : String -> Application.Model
init path =
    Application.init
        { turbulenceImgSrc = ""
        , notFoundImgSrc = ""
        , csrfToken = csrfToken
        , authToken = ""
        , pipelineRunningKeyframes = ""
        }
        { protocol = Url.Http
        , host = ""
        , port_ = Nothing
        , path = path
        , query = Nothing
        , fragment = Nothing
        }
        |> Tuple.first


givenPinnedResource : Application.Model -> Application.Model
givenPinnedResource =
    Application.handleCallback
        (Callback.ResourcesFetched <|
            Ok <|
                Json.Encode.list identity
                    [ Json.Encode.object
                        [ ( "team_name", Json.Encode.string "team" )
                        , ( "pipeline_name", Json.Encode.string "pipeline" )
                        , ( "name", Json.Encode.string "resource" )
                        , ( "pinned_version", Json.Encode.object [ ( "version", Json.Encode.string "v1" ) ] )
                        ]
                    ]
        )
        >> Tuple.first


givenMultiplePinnedResources : Application.Model -> Application.Model
givenMultiplePinnedResources =
    Application.handleCallback
        (Callback.ResourcesFetched <|
            Ok <|
                Json.Encode.list identity
                    [ Json.Encode.object
                        [ ( "team_name", Json.Encode.string "team" )
                        , ( "pipeline_name", Json.Encode.string "pipeline" )
                        , ( "name", Json.Encode.string "resource" )
                        , ( "pinned_version", Json.Encode.object [ ( "version", Json.Encode.string "v1" ) ] )
                        ]
                    , Json.Encode.object
                        [ ( "team_name", Json.Encode.string "team" )
                        , ( "pipeline_name", Json.Encode.string "pipeline" )
                        , ( "name", Json.Encode.string "other-resource" )
                        , ( "pinned_version", Json.Encode.object [ ( "version", Json.Encode.string "v2" ) ] )
                        ]
                    ]
        )
        >> Tuple.first


testTopBarPositioning : String -> String -> Test
testTopBarPositioning pageName url =
    describe pageName
        [ test "whole page fills the whole screen" <|
            \_ ->
                init url
                    |> Common.queryView
                    |> Query.has
                        [ id "page-including-top-bar"
                        , style "height" "100%"
                        ]
        , test "lower section fills the whole screen as well" <|
            \_ ->
                init url
                    |> Common.queryView
                    |> Query.find [ id "page-below-top-bar" ]
                    |> Query.has
                        [ style "padding-top" "54px"
                        , style "height" "100%"
                        ]
        ]<|MERGE_RESOLUTION|>--- conflicted
+++ resolved
@@ -119,21 +119,6 @@
                             findGroups =
                                 Common.queryView
                                     >> Query.find [ id "groups-bar" ]
-<<<<<<< HEAD
-                                    >> Query.findAll [ tag "li" ]
-                                    >> Query.index 0
-                                    >> Query.find [ tag "a" ]
-                            , unhoveredSelector =
-                                { description = "dark outline"
-                                , selector =
-                                    [ style "border" "1px solid #2b2a2a" ]
-                                }
-                            , hoverable = Message.Message.JobGroup 0
-                            , hoveredSelector =
-                                { description = "light grey outline"
-                                , selector =
-                                    [ style "border" "1px solid #fff2" ]
-=======
                                     >> Query.children []
                         in
                         [ test "the individual groups are nicely spaced" <|
@@ -168,27 +153,17 @@
                                 { name = "group"
                                 , setup = setupGroupsBar sampleGroups
                                 , query = findGroups >> Query.index 0
-                                , updateFunc =
-                                    \msg ->
-                                        Application.update msg
-                                            >> Tuple.first
                                 , unhoveredSelector =
                                     { description = "dark outline"
                                     , selector =
                                         [ style "border" "1px solid #2b2a2a" ]
                                     }
-                                , mouseEnterMsg =
-                                    Msgs.Update <|
-                                        Hover <|
-                                            Just <|
-                                                Message.Message.JobGroup 0
-                                , mouseLeaveMsg = Msgs.Update <| Hover Nothing
+                                , hoverable = Message.Message.JobGroup 0
                                 , hoveredSelector =
                                     { description = "light grey outline"
                                     , selector =
                                         [ style "border" "1px solid #fff2" ]
                                     }
->>>>>>> d4d923be
                                 }
                             , test "the selected ones brighter" <|
                                 \_ ->
