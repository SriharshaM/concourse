--- conflicted
+++ resolved
@@ -1,9 +1,6 @@
 module NotFound.NotFound exposing (handleCallback, init, update, view)
 
-<<<<<<< HEAD
-=======
 import EffectTransformer exposing (ET)
->>>>>>> ab1c8c6f
 import Html exposing (Html)
 import Html.Attributes exposing (class, href, id, src, style)
 import Message.Callback exposing (Callback)
@@ -41,11 +38,7 @@
     )
 
 
-<<<<<<< HEAD
-update : Message -> ( Model, List Effect ) -> ( Model, List Effect )
-=======
 update : Message -> ET Model
->>>>>>> ab1c8c6f
 update msg ( model, effects ) =
     TopBar.update msg ( model, effects )
 
@@ -62,11 +55,7 @@
             [ style TopBar.Styles.pageIncludingTopBar
             , id "page-including-top-bar"
             ]
-<<<<<<< HEAD
             [ TopBar.view userState Nothing model
-=======
-            [ TopBar.view userState TopBar.Model.None model
->>>>>>> ab1c8c6f
             , Html.div [ id "page-below-top-bar", style TopBar.Styles.pageBelowTopBar ]
                 [ Html.div [ class "notfound" ]
                     [ Html.div [ class "title" ] [ Html.text "404" ]
