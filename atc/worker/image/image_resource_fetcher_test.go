package image_test

import (
	"archive/tar"
	"code.cloudfoundry.org/lager"
	"code.cloudfoundry.org/lager/lagertest"
	"compress/gzip"
	"context"
	"crypto/sha256"
	"errors"
	"fmt"
	"github.com/cloudfoundry/bosh-cli/director/template"
	"github.com/concourse/concourse/atc"
	"github.com/concourse/concourse/atc/creds"
	"github.com/concourse/concourse/atc/db"
	"github.com/concourse/concourse/atc/db/dbfakes"
	"github.com/concourse/concourse/atc/resource"
	"github.com/concourse/concourse/atc/resource/resourcefakes"
	v2 "github.com/concourse/concourse/atc/resource/v2"
	"github.com/concourse/concourse/atc/worker"
	"github.com/concourse/concourse/atc/worker/image"
	"github.com/concourse/concourse/atc/worker/workerfakes"
	"io"
	"io/ioutil"

	. "github.com/onsi/ginkgo"
	. "github.com/onsi/gomega"
	"github.com/onsi/gomega/gbytes"
)

var _ = Describe("Image", func() {
	var fakeResourceFactory *resourcefakes.FakeResourceFactory
	var fakeResourceFetcherFactory *resourcefakes.FakeFetcherFactory
	var fakeResourceFetcher *resourcefakes.FakeFetcher
	var fakeResourceCacheFactory *dbfakes.FakeResourceCacheFactory
	var fakeResourceConfigFactory *dbfakes.FakeResourceConfigFactory
	var fakeResourceConfig *dbfakes.FakeResourceConfig
	var fakeCreatingContainer *dbfakes.FakeCreatingContainer
	var fakeCheckResource *resourcefakes.FakeResource
	var fakeCheckResourceType *resourcefakes.FakeResource

	var imageResourceFetcher image.ImageResourceFetcher

	var stderrBuf *gbytes.Buffer

	var logger lager.Logger
	var imageResource worker.ImageResource
	var version atc.Version
	var defaultSpace atc.Space
	var ctx context.Context
	var fakeImageFetchingDelegate *workerfakes.FakeImageFetchingDelegate
	var fakeWorker *workerfakes.FakeWorker

	var customTypes creds.VersionedResourceTypes
	var privileged bool

	var fetchedVolume worker.Volume
	var fetchedMetadataReader io.ReadCloser
	var fetchedVersion atc.Version
	var fetchErr error
	var teamID int
	var variables template.StaticVariables

	var resourceDefaultSpace atc.Space
	var resourceLatestVersions map[atc.Space]atc.Version
	var resourceTypeDefaultSpace atc.Space
	var resourceTypeLatestVersions map[atc.Space]atc.Version

	var resourceCheckError error

	BeforeEach(func() {
		fakeResourceFactory = new(resourcefakes.FakeResourceFactory)
		fakeResourceFetcherFactory = new(resourcefakes.FakeFetcherFactory)
		fakeResourceFetcher = new(resourcefakes.FakeFetcher)
		fakeResourceConfigFactory = new(dbfakes.FakeResourceConfigFactory)
		fakeResourceConfig = new(dbfakes.FakeResourceConfig)
		fakeResourceFetcherFactory.FetcherForReturns(fakeResourceFetcher)
		fakeCreatingContainer = new(dbfakes.FakeCreatingContainer)
<<<<<<< HEAD
		fakeCheckResource = new(resourcefakes.FakeResource)
		fakeCheckResourceType = new(resourcefakes.FakeResource)
		fakeClock = fakeclock.NewFakeClock(time.Now())
=======
>>>>>>> 0cba188c
		stderrBuf = gbytes.NewBuffer()

		variables = template.StaticVariables{
			"source-param":   "super-secret-sauce",
			"a-source-param": "super-secret-a-source",
			"b-source-param": "super-secret-b-source",
		}

		logger = lagertest.NewTestLogger("test")
		imageResource = worker.ImageResource{
			Type:   "docker",
			Source: creds.NewSource(variables, atc.Source{"some": "((source-param))"}),
			Params: &atc.Params{"some": "params"},
		}
		ctx = context.Background()
		fakeImageFetchingDelegate = new(workerfakes.FakeImageFetchingDelegate)
		fakeImageFetchingDelegate.StderrReturns(stderrBuf)
		fakeWorker = new(workerfakes.FakeWorker)
		fakeWorker.TagsReturns(atc.Tags{"worker", "tags"})
		teamID = 123

		customTypes = creds.NewVersionedResourceTypes(variables, atc.VersionedResourceTypes{
			{
				ResourceType: atc.ResourceType{
					Name:   "custom-type-a",
					Type:   "base-type",
					Source: atc.Source{"some": "((a-source-param))"},
				},
				Version: atc.Version{"some": "a-version"},
			},
			{
				ResourceType: atc.ResourceType{
					Name:   "custom-type-b",
					Type:   "custom-type-a",
					Source: atc.Source{"some": "((b-source-param))"},
				},
				Version: atc.Version{"some": "b-version"},
			},
		})

		fakeResourceCacheFactory = new(dbfakes.FakeResourceCacheFactory)
		fakeResourceFactory.NewResourceReturns(fakeCheckResource, nil)

		version = nil
		defaultSpace = ""
		resourceDefaultSpace = ""
		resourceTypeDefaultSpace = ""
		resourceLatestVersions = nil
		resourceTypeLatestVersions = nil
		resourceCheckError = nil
	})

	JustBeforeEach(func() {
		imageResourceFetcher = image.NewImageResourceFetcherFactory(
			fakeResourceFetcherFactory,
			fakeResourceCacheFactory,
			fakeResourceConfigFactory,
		).NewImageResourceFetcher(
			fakeWorker,
			fakeResourceFactory,
			imageResource,
			version,
			defaultSpace,
			teamID,
			customTypes,
			fakeImageFetchingDelegate,
		)

		fakeCheckResourceType.CheckStub = func(context context.Context, handler v2.CheckEventHandler, source atc.Source, from map[atc.Space]atc.Version) error {
			handler.(*image.CheckEventHandler).SavedDefaultSpace = resourceTypeDefaultSpace
			handler.(*image.CheckEventHandler).SavedLatestVersions = resourceTypeLatestVersions
			return nil
		}

		fakeCheckResource.CheckStub = func(context context.Context, handler v2.CheckEventHandler, source atc.Source, from map[atc.Space]atc.Version) error {
			handler.(*image.CheckEventHandler).SavedDefaultSpace = resourceDefaultSpace
			handler.(*image.CheckEventHandler).SavedLatestVersions = resourceLatestVersions
			return resourceCheckError
		}

		fetchedVolume, fetchedMetadataReader, fetchedVersion, fetchErr = imageResourceFetcher.Fetch(
			ctx,
			logger,
			fakeCreatingContainer,
			privileged,
		)
	})

	Context("when no version is specified", func() {
		BeforeEach(func() {
			version = nil
		})

		Context("when initializing the Check resource works", func() {
			BeforeEach(func() {
				fakeResourceFactory.NewResourceReturnsOnCall(0, fakeCheckResource, nil)
			})

			Context("when the resource type the resource depends on a custom type", func() {
				var (
					customResourceTypeName = "custom-type-a"
				)

				BeforeEach(func() {
					imageResource = worker.ImageResource{
						Type:   customResourceTypeName,
						Source: creds.NewSource(variables, atc.Source{"some": "((source-param))"}),
						Params: &atc.Params{"some": "params"},
					}

				})

				Context("and the custom type has a version", func() {
					It("does not check for versions of the custom type", func() {
						Expect(fakeResourceFactory.NewResourceCallCount()).To(Equal(1))
					})
				})

				Context("and the custom type does not have a version", func() {
					BeforeEach(func() {
						fakeResourceConfigFactory.FindOrCreateResourceConfigReturns(fakeResourceConfig, nil)
						customTypes = creds.NewVersionedResourceTypes(variables, atc.VersionedResourceTypes{
							{
								ResourceType: atc.ResourceType{
									Name:   "custom-type-a",
									Type:   "base-type",
									Source: atc.Source{"some": "param"},
								},
								Version: nil,
							},
						})

						fakeResourceFactory.NewResourceReturnsOnCall(0, fakeCheckResourceType, nil)

						fakeResourceFactory.NewResourceReturnsOnCall(1, fakeCheckResource, nil)
					})

					It("checks for the latest version of the resource type", func() {
						By("using the resource factory to find or create a resource container")
<<<<<<< HEAD
						_, _, _, _, containerSpec, _, _, resourceConfig := fakeResourceFactory.NewResourceArgsForCall(0)
=======
						_, _, _, _, containerSpec, workerSpec, _, _ := fakeResourceFactory.NewResourceArgsForCall(0)
>>>>>>> 0cba188c
						Expect(containerSpec.ImageSpec.ResourceType).To(Equal("custom-type-a"))
						Expect(workerSpec.ResourceType).To(Equal("custom-type-a"))

						By("calling the resource type's check script")
						Expect(fakeCheckResourceType.CheckCallCount()).To(Equal(1))
						Expect(resourceConfig).To(Equal(fakeResourceConfig))
					})

					Context("when a version of the custom resource type is found", func() {
						BeforeEach(func() {
							resourceTypeDefaultSpace = "space"
							resourceTypeLatestVersions = map[atc.Space]atc.Version{resourceTypeDefaultSpace: {"some": "version"}}
						})

						It("uses the version of the custom type when checking for the original resource", func() {
							Expect(fakeResourceFactory.NewResourceCallCount()).To(Equal(2))
<<<<<<< HEAD
							_, _, _, _, containerSpec, customTypes, _, resourceConfig := fakeResourceFactory.NewResourceArgsForCall(1)
							Expect(containerSpec.ImageSpec.ResourceType).To(Equal("custom-type-a"))
							Expect(customTypes[0].Version).To(Equal(atc.Version{"some": "version"}))
							Expect(resourceConfig).To(Equal(fakeResourceConfig))
=======
							_, _, _, _, containerSpec, workerSpec, customTypes, _ := fakeResourceFactory.NewResourceArgsForCall(1)
							Expect(containerSpec.ImageSpec.ResourceType).To(Equal("custom-type-a"))
							Expect(customTypes[0].Version).To(Equal(atc.Version{"some": "version"}))
							Expect(workerSpec.ResourceType).To(Equal("custom-type-a"))
>>>>>>> 0cba188c
						})
					})
				})
			})

			Context("when check returns a version", func() {
				BeforeEach(func() {
					resourceDefaultSpace = "space"
					resourceLatestVersions = map[atc.Space]atc.Version{resourceDefaultSpace: {"v": "1"}}
				})

				Context("when saving the version in the database succeeds", func() {
					BeforeEach(func() {
						fakeImageFetchingDelegate.ImageVersionDeterminedReturns(nil)
					})

					Context("when fetching resource fails", func() {
						BeforeEach(func() {
							fakeResourceFetcher.FetchReturns(nil, resource.ErrInterrupted)
						})

						It("returns error", func() {
							Expect(fetchErr).To(Equal(resource.ErrInterrupted))
						})
					})

					Context("when fetching resource succeeds", func() {
						var (
							fakeVolume            *workerfakes.FakeVolume
							fakeUsedResourceCache *dbfakes.FakeUsedResourceCache
						)

						BeforeEach(func() {
							fakeVolume = new(workerfakes.FakeVolume)
							fakeVolume.StreamOutReturns(tgzStreamWith("some-tar-contents"), nil)
							fakeResourceFetcher.FetchReturns(fakeVolume, nil)

							fakeUsedResourceCache = new(dbfakes.FakeUsedResourceCache)
							fakeResourceCacheFactory.FindOrCreateResourceCacheReturns(fakeUsedResourceCache, nil)
							fakeResourceConfigFactory.FindOrCreateResourceConfigReturns(fakeResourceConfig, nil)
						})

						Context("when the resource has a volume", func() {
							var (
								volumePath            string
								fakeUsedResourceCache *dbfakes.FakeUsedResourceCache
							)

							BeforeEach(func() {
								fakeUsedResourceCache = new(dbfakes.FakeUsedResourceCache)
								volumePath = "C:/Documents and Settings/Evan/My Documents"

								fakeVolume.PathReturns(volumePath)

								privileged = true
							})

							Context("calling NewResource", func() {
								BeforeEach(func() {
									fakeResourceFactory.NewResourceReturns(fakeCheckResource, nil)
								})

								It("created the 'check' resource with the correct session, with the currently fetching type removed from the set", func() {
									Expect(fakeResourceFactory.NewResourceCallCount()).To(Equal(1))
<<<<<<< HEAD
									cctx, _, owner, metadata, resourceSpec, actualCustomTypes, delegate, resourceConfig := fakeResourceFactory.NewResourceArgsForCall(0)
=======
									cctx, _, owner, metadata, containerSpec, workerSpec, actualCustomTypes, delegate := fakeResourceFactory.NewResourceArgsForCall(0)
>>>>>>> 0cba188c
									Expect(cctx).To(Equal(ctx))
									Expect(owner).To(Equal(db.NewImageCheckContainerOwner(fakeCreatingContainer, 123)))
									Expect(metadata).To(Equal(db.ContainerMetadata{
										Type: db.ContainerTypeCheck,
									}))
									Expect(containerSpec).To(Equal(worker.ContainerSpec{
										ImageSpec: worker.ImageSpec{
											ResourceType: "docker",
										},
										Tags:   []string{"worker", "tags"},
										TeamID: 123,
									}))
									Expect(actualCustomTypes).To(Equal(customTypes))
									Expect(delegate).To(Equal(fakeImageFetchingDelegate))
<<<<<<< HEAD
									Expect(resourceConfig).To(Equal(fakeResourceConfig))
=======
									Expect(workerSpec).To(Equal(worker.WorkerSpec{
										ResourceType:  "docker",
										Tags:          []string{"worker", "tags"},
										ResourceTypes: customTypes,
										TeamID:        0,
									}))
>>>>>>> 0cba188c
								})
							})

							It("succeeds", func() {
								Expect(fetchErr).To(BeNil())
							})

							It("returns the image volume", func() {
								Expect(fetchedVolume).To(Equal(fakeVolume))
							})

							It("calls StreamOut on the versioned source with the right metadata path", func() {
								Expect(fakeVolume.StreamOutCallCount()).To(Equal(1))
								Expect(fakeVolume.StreamOutArgsForCall(0)).To(Equal("metadata.json"))
							})

							It("returns a tar stream containing the contents of metadata.json", func() {
								Expect(ioutil.ReadAll(fetchedMetadataReader)).To(Equal([]byte("some-tar-contents")))
							})

							It("has the version on the image", func() {
								Expect(fetchedVersion).To(Equal(atc.Version{"v": "1"}))
							})

							It("created the 'check' resource with the correct session, with the currently fetching type removed from the set", func() {
								Expect(fakeResourceFactory.NewResourceCallCount()).To(Equal(1))
<<<<<<< HEAD
								cctx, _, owner, metadata, resourceSpec, actualCustomTypes, delegate, resourceConfig := fakeResourceFactory.NewResourceArgsForCall(0)
=======
								cctx, _, owner, metadata, containerSpec, workerSpec, actualCustomTypes, delegate := fakeResourceFactory.NewResourceArgsForCall(0)
>>>>>>> 0cba188c
								Expect(cctx).To(Equal(ctx))
								Expect(owner).To(Equal(db.NewImageCheckContainerOwner(fakeCreatingContainer, 123)))
								Expect(metadata).To(Equal(db.ContainerMetadata{
									Type: db.ContainerTypeCheck,
								}))
								Expect(containerSpec).To(Equal(worker.ContainerSpec{
									ImageSpec: worker.ImageSpec{
										ResourceType: "docker",
									},
									Tags:   []string{"worker", "tags"},
									TeamID: 123,
								}))
								Expect(workerSpec).To(Equal(worker.WorkerSpec{
									ResourceType:  "docker",
									Tags:          []string{"worker", "tags"},
									ResourceTypes: customTypes,
									TeamID:        0,
								}))
								Expect(actualCustomTypes).To(Equal(customTypes))
								Expect(delegate).To(Equal(fakeImageFetchingDelegate))
								Expect(resourceConfig).To(Equal(fakeResourceConfig))
							})

							It("ran 'check' with the right config", func() {
								Expect(fakeCheckResource.CheckCallCount()).To(Equal(1))
								_, _, checkSource, checkVersion := fakeCheckResource.CheckArgsForCall(0)
								Expect(checkVersion).To(BeNil())
								Expect(checkSource).To(Equal(atc.Source{"some": "super-secret-sauce"}))
							})

							It("saved the image resource version in the database", func() {
								Expect(fakeImageFetchingDelegate.ImageVersionDeterminedCallCount()).To(Equal(1))
								Expect(fakeImageFetchingDelegate.ImageVersionDeterminedArgsForCall(0)).To(Equal(fakeUsedResourceCache))
							})

							It("fetches resource with correct session", func() {
								Expect(fakeResourceFetcher.FetchCallCount()).To(Equal(1))
								_, _, session, tags, actualTeamID, actualCustomTypes, resourceInstance, metadata, delegate := fakeResourceFetcher.FetchArgsForCall(0)
								Expect(metadata).To(Equal(resource.EmptyMetadata{}))
								Expect(session).To(Equal(resource.Session{
									Metadata: db.ContainerMetadata{
										Type: db.ContainerTypeGet,
									},
								}))
								Expect(tags).To(Equal(atc.Tags{"worker", "tags"}))
								Expect(actualTeamID).To(Equal(teamID))
								Expect(resourceInstance).To(Equal(resource.NewResourceInstance(
									"docker",
									atc.Space("space"),
									atc.Version{"v": "1"},
									atc.Source{"some": "super-secret-sauce"},
									atc.Params{"some": "params"},
									customTypes,
									fakeUsedResourceCache,
									db.NewImageGetContainerOwner(fakeCreatingContainer, teamID),
								)))
								Expect(actualCustomTypes).To(Equal(customTypes))
								Expect(delegate).To(Equal(fakeImageFetchingDelegate))
								expectedLockName := fmt.Sprintf("%x",
									sha256.Sum256([]byte(
										`{"type":"docker","space":"space","version":{"v":"1"},"source":{"some":"super-secret-sauce"},"params":{"some":"params"},"worker_name":"fake-worker-name"}`,
									)),
								)
								Expect(resourceInstance.LockName("fake-worker-name")).To(Equal(expectedLockName))
							})

							Context("when streaming the metadata out fails", func() {
								disaster := errors.New("nope")

								BeforeEach(func() {
									fakeVolume.StreamOutReturns(nil, disaster)
								})

								It("returns the error", func() {
									Expect(fetchErr).To(Equal(disaster))
								})
							})

							Context("when a volume is not returned from the fetch", func() {
								BeforeEach(func() {
									fakeResourceFetcher.FetchReturns(nil, nil)
								})

								It("returns an appropriate error", func() {
									Expect(fetchErr).To(Equal(image.ErrImageGetDidNotProduceVolume))
								})
							})
						})
					})
				})

				Context("when saving the version in the database fails", func() {
					var imageVersionSavingCalamity error
					BeforeEach(func() {
						imageVersionSavingCalamity = errors.New("hang in there bud")
						fakeImageFetchingDelegate.ImageVersionDeterminedReturns(imageVersionSavingCalamity)
					})

					It("returns the error", func() {
						Expect(fetchErr).To(Equal(imageVersionSavingCalamity))
					})

					It("does not construct the 'get' resource", func() {
						Expect(fakeResourceFetcher.FetchCallCount()).To(Equal(0))
					})
				})
			})

			Context("when the default space is not specified", func() {
				Context("when the default space is not returned by the check", func() {
					BeforeEach(func() {
						resourceDefaultSpace = ""
					})

					It("exists with ErrNoSpaceSpecified", func() {
						Expect(fetchErr).To(Equal(image.ErrNoSpaceSpecified))
					})
				})

				Context("when the default space is returned by the check", func() {
					BeforeEach(func() {
						resourceDefaultSpace = "space"
					})

					It("uses the default space and version returned by check", func() {
						// XXX: have find or create resource cache args for call use the default space and version
					})
				})
			})

			Context("when the default space is specified", func() {
				BeforeEach(func() {
					defaultSpace = "space"
				})

				It("uses the default space", func() {
					// XXX: have find or create resource cache args for call use the default space
				})

				Context("when a default space is returned by the check", func() {
					BeforeEach(func() {
						resourceDefaultSpace = "check-space"
					})

					It("uses the default space specified by the user", func() {
						// XXX: have find or create resource cache args for call use the default space "space"
					})
				})
			})

			Context("when check returns no versions", func() {
				BeforeEach(func() {
					resourceDefaultSpace = "space"
					resourceLatestVersions = map[atc.Space]atc.Version{}
				})

				It("exits with ErrImageUnavailable", func() {
					Expect(fetchErr).To(Equal(image.ErrImageUnavailable))
				})

				It("does not attempt to save any versions in the database", func() {
					Expect(fakeImageFetchingDelegate.ImageVersionDeterminedCallCount()).To(Equal(0))
				})
			})

			Context("when check returns an error", func() {
				disaster := errors.New("wah")

				BeforeEach(func() {
					resourceCheckError = disaster
				})

				It("returns the error", func() {
					Expect(fetchErr).To(Equal(disaster))
				})

				It("does not construct the 'get' resource", func() {
					Expect(fakeResourceFetcher.FetchCallCount()).To(Equal(0))
				})
			})
		})

		Context("when initializing the Check resource fails", func() {
			var disaster error

			BeforeEach(func() {
				disaster = errors.New("wah")
				fakeResourceFactory.NewResourceReturns(nil, disaster)
			})

			It("returns the error", func() {
				Expect(fetchErr).To(Equal(disaster))
			})

			It("does not construct the 'get' resource", func() {
				Expect(fakeResourceFetcher.FetchCallCount()).To(Equal(0))
			})
		})
	})

	Context("when a version and space is specified", func() {
		BeforeEach(func() {
			version = atc.Version{"some": "version"}
			defaultSpace = atc.Space("space")
		})

		Context("when saving the version in the database succeeds", func() {
			BeforeEach(func() {
				fakeImageFetchingDelegate.ImageVersionDeterminedReturns(nil)
			})

			Context("when fetching resource fails", func() {
				BeforeEach(func() {
					fakeResourceFetcher.FetchReturns(nil, resource.ErrInterrupted)
				})

				It("returns error", func() {
					Expect(fetchErr).To(Equal(resource.ErrInterrupted))
				})
			})

			Context("when fetching resource succeeds", func() {
				var (
					fakeUsedResourceCache *dbfakes.FakeUsedResourceCache
					fakeVolume            *workerfakes.FakeVolume
				)

				BeforeEach(func() {
					fakeVolume = new(workerfakes.FakeVolume)
					fakeVolume.StreamOutReturns(tgzStreamWith("some-tar-contents"), nil)
					fakeResourceFetcher.FetchReturns(fakeVolume, nil)

					fakeUsedResourceCache = new(dbfakes.FakeUsedResourceCache)
					fakeResourceCacheFactory.FindOrCreateResourceCacheReturns(fakeUsedResourceCache, nil)
				})

				Context("when the resource has a volume", func() {
					var (
						volumePath string
					)

					BeforeEach(func() {
						volumePath = "C:/Documents and Settings/Evan/My Documents"

						fakeVolume.PathReturns(volumePath)

						privileged = true
					})

					It("does not construct a new resource for checking", func() {
						Expect(fakeResourceFactory.NewResourceCallCount()).To(BeZero())
					})

					It("succeeds", func() {
						Expect(fetchErr).To(BeNil())
					})

					It("returns the image volume", func() {
						Expect(fetchedVolume).To(Equal(fakeVolume))
					})

					It("calls StreamOut on the versioned source with the right metadata path", func() {
						Expect(fakeVolume.StreamOutCallCount()).To(Equal(1))
						Expect(fakeVolume.StreamOutArgsForCall(0)).To(Equal("metadata.json"))
					})

					It("returns a tar stream containing the contents of metadata.json", func() {
						Expect(ioutil.ReadAll(fetchedMetadataReader)).To(Equal([]byte("some-tar-contents")))
					})

					It("has the version on the image", func() {
						Expect(fetchedVersion).To(Equal(atc.Version{"some": "version"}))
					})

					It("saved the image resource version in the database", func() {
						Expect(fakeImageFetchingDelegate.ImageVersionDeterminedCallCount()).To(Equal(1))
						Expect(fakeImageFetchingDelegate.ImageVersionDeterminedArgsForCall(0)).To(Equal(fakeUsedResourceCache))
					})

					It("fetches resource with correct session", func() {
						Expect(fakeResourceFetcher.FetchCallCount()).To(Equal(1))
						_, _, session, tags, actualTeamID, actualCustomTypes, resourceInstance, metadata, delegate := fakeResourceFetcher.FetchArgsForCall(0)
						Expect(metadata).To(Equal(resource.EmptyMetadata{}))
						Expect(session).To(Equal(resource.Session{
							Metadata: db.ContainerMetadata{
								Type: db.ContainerTypeGet,
							},
						}))
						Expect(tags).To(Equal(atc.Tags{"worker", "tags"}))
						Expect(actualTeamID).To(Equal(teamID))
						Expect(resourceInstance).To(Equal(resource.NewResourceInstance(
							"docker",
							atc.Space("space"),
							atc.Version{"some": "version"},
							atc.Source{"some": "super-secret-sauce"},
							atc.Params{"some": "params"},
							customTypes,
							fakeUsedResourceCache,
							db.NewImageGetContainerOwner(fakeCreatingContainer, teamID),
						)))
						Expect(actualCustomTypes).To(Equal(customTypes))
						Expect(delegate).To(Equal(fakeImageFetchingDelegate))
					})

					Context("when streaming the metadata out fails", func() {
						disaster := errors.New("nope")

						BeforeEach(func() {
							fakeVolume.StreamOutReturns(nil, disaster)
						})

						It("returns the error", func() {
							Expect(fetchErr).To(Equal(disaster))
						})
					})
				})
			})
		})

		Context("when saving the version in the database fails", func() {
			var imageVersionSavingCalamity error
			BeforeEach(func() {
				imageVersionSavingCalamity = errors.New("hang in there bud")
				fakeImageFetchingDelegate.ImageVersionDeterminedReturns(imageVersionSavingCalamity)
			})

			It("returns the error", func() {
				Expect(fetchErr).To(Equal(imageVersionSavingCalamity))
			})

			It("does not construct the 'get' resource", func() {
				Expect(fakeResourceFetcher.FetchCallCount()).To(Equal(0))
			})
		})
	})
})

func tgzStreamWith(metadata string) io.ReadCloser {
	buffer := gbytes.NewBuffer()

	gzWriter := gzip.NewWriter(buffer)
	tarWriter := tar.NewWriter(gzWriter)

	err := tarWriter.WriteHeader(&tar.Header{
		Name: "metadata.json",
		Mode: 0600,
		Size: int64(len(metadata)),
	})
	Expect(err).NotTo(HaveOccurred())

	_, err = tarWriter.Write([]byte(metadata))
	Expect(err).NotTo(HaveOccurred())

	err = tarWriter.Close()
	Expect(err).NotTo(HaveOccurred())

	err = gzWriter.Close()
	Expect(err).NotTo(HaveOccurred())

	return buffer
}<|MERGE_RESOLUTION|>--- conflicted
+++ resolved
@@ -2,13 +2,16 @@
 
 import (
 	"archive/tar"
-	"code.cloudfoundry.org/lager"
-	"code.cloudfoundry.org/lager/lagertest"
 	"compress/gzip"
 	"context"
 	"crypto/sha256"
 	"errors"
 	"fmt"
+	"io"
+	"io/ioutil"
+
+	"code.cloudfoundry.org/lager"
+	"code.cloudfoundry.org/lager/lagertest"
 	"github.com/cloudfoundry/bosh-cli/director/template"
 	"github.com/concourse/concourse/atc"
 	"github.com/concourse/concourse/atc/creds"
@@ -20,8 +23,6 @@
 	"github.com/concourse/concourse/atc/worker"
 	"github.com/concourse/concourse/atc/worker/image"
 	"github.com/concourse/concourse/atc/worker/workerfakes"
-	"io"
-	"io/ioutil"
 
 	. "github.com/onsi/ginkgo"
 	. "github.com/onsi/gomega"
@@ -33,8 +34,6 @@
 	var fakeResourceFetcherFactory *resourcefakes.FakeFetcherFactory
 	var fakeResourceFetcher *resourcefakes.FakeFetcher
 	var fakeResourceCacheFactory *dbfakes.FakeResourceCacheFactory
-	var fakeResourceConfigFactory *dbfakes.FakeResourceConfigFactory
-	var fakeResourceConfig *dbfakes.FakeResourceConfig
 	var fakeCreatingContainer *dbfakes.FakeCreatingContainer
 	var fakeCheckResource *resourcefakes.FakeResource
 	var fakeCheckResourceType *resourcefakes.FakeResource
@@ -72,16 +71,11 @@
 		fakeResourceFactory = new(resourcefakes.FakeResourceFactory)
 		fakeResourceFetcherFactory = new(resourcefakes.FakeFetcherFactory)
 		fakeResourceFetcher = new(resourcefakes.FakeFetcher)
-		fakeResourceConfigFactory = new(dbfakes.FakeResourceConfigFactory)
-		fakeResourceConfig = new(dbfakes.FakeResourceConfig)
 		fakeResourceFetcherFactory.FetcherForReturns(fakeResourceFetcher)
 		fakeCreatingContainer = new(dbfakes.FakeCreatingContainer)
-<<<<<<< HEAD
 		fakeCheckResource = new(resourcefakes.FakeResource)
 		fakeCheckResourceType = new(resourcefakes.FakeResource)
-		fakeClock = fakeclock.NewFakeClock(time.Now())
-=======
->>>>>>> 0cba188c
+
 		stderrBuf = gbytes.NewBuffer()
 
 		variables = template.StaticVariables{
@@ -138,7 +132,6 @@
 		imageResourceFetcher = image.NewImageResourceFetcherFactory(
 			fakeResourceFetcherFactory,
 			fakeResourceCacheFactory,
-			fakeResourceConfigFactory,
 		).NewImageResourceFetcher(
 			fakeWorker,
 			fakeResourceFactory,
@@ -202,7 +195,6 @@
 
 				Context("and the custom type does not have a version", func() {
 					BeforeEach(func() {
-						fakeResourceConfigFactory.FindOrCreateResourceConfigReturns(fakeResourceConfig, nil)
 						customTypes = creds.NewVersionedResourceTypes(variables, atc.VersionedResourceTypes{
 							{
 								ResourceType: atc.ResourceType{
@@ -221,17 +213,12 @@
 
 					It("checks for the latest version of the resource type", func() {
 						By("using the resource factory to find or create a resource container")
-<<<<<<< HEAD
-						_, _, _, _, containerSpec, _, _, resourceConfig := fakeResourceFactory.NewResourceArgsForCall(0)
-=======
 						_, _, _, _, containerSpec, workerSpec, _, _ := fakeResourceFactory.NewResourceArgsForCall(0)
->>>>>>> 0cba188c
 						Expect(containerSpec.ImageSpec.ResourceType).To(Equal("custom-type-a"))
 						Expect(workerSpec.ResourceType).To(Equal("custom-type-a"))
 
 						By("calling the resource type's check script")
 						Expect(fakeCheckResourceType.CheckCallCount()).To(Equal(1))
-						Expect(resourceConfig).To(Equal(fakeResourceConfig))
 					})
 
 					Context("when a version of the custom resource type is found", func() {
@@ -242,17 +229,10 @@
 
 						It("uses the version of the custom type when checking for the original resource", func() {
 							Expect(fakeResourceFactory.NewResourceCallCount()).To(Equal(2))
-<<<<<<< HEAD
-							_, _, _, _, containerSpec, customTypes, _, resourceConfig := fakeResourceFactory.NewResourceArgsForCall(1)
-							Expect(containerSpec.ImageSpec.ResourceType).To(Equal("custom-type-a"))
-							Expect(customTypes[0].Version).To(Equal(atc.Version{"some": "version"}))
-							Expect(resourceConfig).To(Equal(fakeResourceConfig))
-=======
 							_, _, _, _, containerSpec, workerSpec, customTypes, _ := fakeResourceFactory.NewResourceArgsForCall(1)
 							Expect(containerSpec.ImageSpec.ResourceType).To(Equal("custom-type-a"))
 							Expect(customTypes[0].Version).To(Equal(atc.Version{"some": "version"}))
 							Expect(workerSpec.ResourceType).To(Equal("custom-type-a"))
->>>>>>> 0cba188c
 						})
 					})
 				})
@@ -292,7 +272,6 @@
 
 							fakeUsedResourceCache = new(dbfakes.FakeUsedResourceCache)
 							fakeResourceCacheFactory.FindOrCreateResourceCacheReturns(fakeUsedResourceCache, nil)
-							fakeResourceConfigFactory.FindOrCreateResourceConfigReturns(fakeResourceConfig, nil)
 						})
 
 						Context("when the resource has a volume", func() {
@@ -317,11 +296,7 @@
 
 								It("created the 'check' resource with the correct session, with the currently fetching type removed from the set", func() {
 									Expect(fakeResourceFactory.NewResourceCallCount()).To(Equal(1))
-<<<<<<< HEAD
-									cctx, _, owner, metadata, resourceSpec, actualCustomTypes, delegate, resourceConfig := fakeResourceFactory.NewResourceArgsForCall(0)
-=======
 									cctx, _, owner, metadata, containerSpec, workerSpec, actualCustomTypes, delegate := fakeResourceFactory.NewResourceArgsForCall(0)
->>>>>>> 0cba188c
 									Expect(cctx).To(Equal(ctx))
 									Expect(owner).To(Equal(db.NewImageCheckContainerOwner(fakeCreatingContainer, 123)))
 									Expect(metadata).To(Equal(db.ContainerMetadata{
@@ -336,16 +311,12 @@
 									}))
 									Expect(actualCustomTypes).To(Equal(customTypes))
 									Expect(delegate).To(Equal(fakeImageFetchingDelegate))
-<<<<<<< HEAD
-									Expect(resourceConfig).To(Equal(fakeResourceConfig))
-=======
 									Expect(workerSpec).To(Equal(worker.WorkerSpec{
 										ResourceType:  "docker",
 										Tags:          []string{"worker", "tags"},
 										ResourceTypes: customTypes,
 										TeamID:        0,
 									}))
->>>>>>> 0cba188c
 								})
 							})
 
@@ -372,11 +343,7 @@
 
 							It("created the 'check' resource with the correct session, with the currently fetching type removed from the set", func() {
 								Expect(fakeResourceFactory.NewResourceCallCount()).To(Equal(1))
-<<<<<<< HEAD
-								cctx, _, owner, metadata, resourceSpec, actualCustomTypes, delegate, resourceConfig := fakeResourceFactory.NewResourceArgsForCall(0)
-=======
 								cctx, _, owner, metadata, containerSpec, workerSpec, actualCustomTypes, delegate := fakeResourceFactory.NewResourceArgsForCall(0)
->>>>>>> 0cba188c
 								Expect(cctx).To(Equal(ctx))
 								Expect(owner).To(Equal(db.NewImageCheckContainerOwner(fakeCreatingContainer, 123)))
 								Expect(metadata).To(Equal(db.ContainerMetadata{
@@ -397,7 +364,6 @@
 								}))
 								Expect(actualCustomTypes).To(Equal(customTypes))
 								Expect(delegate).To(Equal(fakeImageFetchingDelegate))
-								Expect(resourceConfig).To(Equal(fakeResourceConfig))
 							})
 
 							It("ran 'check' with the right config", func() {
@@ -414,13 +380,14 @@
 
 							It("fetches resource with correct session", func() {
 								Expect(fakeResourceFetcher.FetchCallCount()).To(Equal(1))
-								_, _, session, tags, actualTeamID, actualCustomTypes, resourceInstance, metadata, delegate := fakeResourceFetcher.FetchArgsForCall(0)
+								_, _, session, eventHandler, tags, actualTeamID, actualCustomTypes, resourceInstance, metadata, delegate := fakeResourceFetcher.FetchArgsForCall(0)
 								Expect(metadata).To(Equal(resource.EmptyMetadata{}))
 								Expect(session).To(Equal(resource.Session{
 									Metadata: db.ContainerMetadata{
 										Type: db.ContainerTypeGet,
 									},
 								}))
+								Expect(eventHandler).To(Equal(image.NewGetEventHandler()))
 								Expect(tags).To(Equal(atc.Tags{"worker", "tags"}))
 								Expect(actualTeamID).To(Equal(teamID))
 								Expect(resourceInstance).To(Equal(resource.NewResourceInstance(
@@ -658,13 +625,14 @@
 
 					It("fetches resource with correct session", func() {
 						Expect(fakeResourceFetcher.FetchCallCount()).To(Equal(1))
-						_, _, session, tags, actualTeamID, actualCustomTypes, resourceInstance, metadata, delegate := fakeResourceFetcher.FetchArgsForCall(0)
+						_, _, session, eventHandler, tags, actualTeamID, actualCustomTypes, resourceInstance, metadata, delegate := fakeResourceFetcher.FetchArgsForCall(0)
 						Expect(metadata).To(Equal(resource.EmptyMetadata{}))
 						Expect(session).To(Equal(resource.Session{
 							Metadata: db.ContainerMetadata{
 								Type: db.ContainerTypeGet,
 							},
 						}))
+						Expect(eventHandler).To(Equal(image.NewGetEventHandler()))
 						Expect(tags).To(Equal(atc.Tags{"worker", "tags"}))
 						Expect(actualTeamID).To(Equal(teamID))
 						Expect(resourceInstance).To(Equal(resource.NewResourceInstance(
