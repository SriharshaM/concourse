--- conflicted
+++ resolved
@@ -8,6 +8,7 @@
 
 	"code.cloudfoundry.org/clock"
 	"code.cloudfoundry.org/lager"
+	"github.com/concourse/concourse/atc"
 	"github.com/concourse/concourse/atc/creds"
 	"github.com/concourse/concourse/atc/db/lock"
 	v2 "github.com/concourse/concourse/atc/resource/v2"
@@ -26,14 +27,9 @@
 		ctx context.Context,
 		logger lager.Logger,
 		session Session,
-<<<<<<< HEAD
 		getEventHandler v2.GetEventHandler,
-		tags atc.Tags,
-		teamID int,
-=======
 		gardenWorker worker.Worker,
 		containerSpec worker.ContainerSpec,
->>>>>>> 425244de
 		resourceTypes creds.VersionedResourceTypes,
 		resourceInstance ResourceInstance,
 		imageFetchingDelegate worker.ImageFetchingDelegate,
@@ -62,42 +58,18 @@
 	ctx context.Context,
 	logger lager.Logger,
 	session Session,
-<<<<<<< HEAD
 	getEventHandler v2.GetEventHandler,
-	tags atc.Tags,
-	teamID int,
-=======
 	gardenWorker worker.Worker,
 	containerSpec worker.ContainerSpec,
->>>>>>> 425244de
 	resourceTypes creds.VersionedResourceTypes,
 	resourceInstance ResourceInstance,
 	imageFetchingDelegate worker.ImageFetchingDelegate,
-<<<<<<< HEAD
 ) (worker.Volume, error) {
-	sourceProvider := f.fetchSourceProviderFactory.NewFetchSourceProvider(
-		logger,
-		session,
-		getEventHandler,
-		metadata,
-		tags,
-		teamID,
-		resourceTypes,
-		resourceInstance,
-		imageFetchingDelegate,
-	)
-
-	source, err := sourceProvider.Get()
-	if err != nil {
-		return nil, err
-=======
-) (VersionedSource, error) {
 	containerSpec.Outputs = map[string]string{
-		"resource": ResourcesDir("get"),
->>>>>>> 425244de
+		"resource": atc.ResourcesDir("get"),
 	}
 
-	source := f.fetchSourceFactory.NewFetchSource(logger, gardenWorker, resourceInstance, resourceTypes, containerSpec, session, imageFetchingDelegate)
+	source := f.fetchSourceFactory.NewFetchSource(logger, getEventHandler, gardenWorker, resourceInstance, resourceTypes, containerSpec, session, imageFetchingDelegate)
 
 	ticker := f.clock.NewTicker(GetResourceLockInterval)
 	defer ticker.Stop()
